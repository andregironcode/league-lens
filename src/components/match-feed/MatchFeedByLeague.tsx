--- conflicted
+++ resolved
@@ -1,10 +1,5 @@
-<<<<<<< HEAD
-import React, { useState, useEffect } from 'react';
-import { LeagueWithMatches } from '@/types';
-=======
 import React, { useState, useMemo, useRef, useEffect, useLayoutEffect } from 'react';
 import type { LeagueWithMatches } from '@/types';
->>>>>>> 34c02657
 import LeagueCard from './LeagueCard';
 import CountryFilter from '@/components/CountryFilter';
 
@@ -1181,13 +1176,6 @@
                     <path strokeLinecap="round" strokeLinejoin="round" strokeWidth={1.5} d="M8 7V3m8 4V3m-9 8h10M5 21h14a2 2 0 002-2V7a2 2 0 00-2-2H5a2 2 0 002 2v12a2 2 0 002 2z" />
               </svg>
             </div>
-<<<<<<< HEAD
-          )}
-        </div>
-      </div>
-    );
-  };
-=======
                 <h3 className="text-xl font-semibold text-white mb-2">{message}</h3>
             <p className="text-gray-400">
                   {description}
@@ -1214,7 +1202,6 @@
       </section>
     );
   }
->>>>>>> 34c02657
 
   return (
     <section className="mb-16">
@@ -1326,13 +1313,6 @@
           >
             <LeagueFilter leaguesWithMatches={leaguesWithMatches} selectedLeagueIds={selectedLeagueIds} onLeagueSelect={onLeagueSelect} />
           </div>
-<<<<<<< HEAD
-          <div className="border border-gray-600/40 rounded-xl p-8 bg-transparent">
-            <CountryFilter
-              selectedCountryCode={selectedCountryCode}
-              onCountrySelect={onCountrySelect}
-            />
-=======
           <div 
             className="rounded-xl p-8 overflow-hidden"
             style={{
@@ -1341,7 +1321,6 @@
             }}
           >
             <CountryFilter leaguesWithMatches={leaguesWithMatches} selectedLeagueIds={selectedLeagueIds} onLeagueSelect={onLeagueSelect} selectedCountryCode={selectedCountryCode} />
->>>>>>> 34c02657
           </div>
         </div>
       </div>
