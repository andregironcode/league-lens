import React, { useState } from 'react';
import { useNavigate } from 'react-router-dom';
import type { Match } from '@/types';
import LiveBadge from './LiveBadge';

interface MatchRowProps {
  match: Match;
}

// Enhanced team logo function - ensures we always have a proper logo from external sources
const getTeamLogo = (teamName: string, teamLogo?: string, teamId?: string): string => {
  // Priority 1: Use API-provided logo if it exists and looks valid
  if (teamLogo && teamLogo.trim() && !teamLogo.includes('placeholder') && !teamLogo.includes('default')) {
    return teamLogo;
  }

  // Priority 2: Try multiple external CDN sources with team ID
  if (teamId) {
    const externalSources = [
      `https://media.api-sports.io/football/teams/${teamId}.png`,
      `https://www.thesportsdb.com/images/media/team/badge/${teamId}.png`,
      `https://api.sofascore.app/api/v1/team/${teamId}/image`,
      `https://images.fotmob.com/image_resources/logo/teamlogo/${teamId}.png`
    ];
    // Return first external source
    return externalSources[0];
  }

  // Priority 3: Try constructing URL from team name for well-known teams
  const sluggedName = teamName.toLowerCase()
    .replace(/\s+/g, '-')
    .replace(/[^a-z0-9-]/g, '')
    .replace(/-+/g, '-');

  const nameBasedSources = [
    `https://www.thesportsdb.com/images/media/team/badge/${sluggedName}.png`,
    `https://logos-world.net/wp-content/uploads/2020/06/${sluggedName}-logo.png`,
    `https://1000logos.net/wp-content/uploads/2018/06/${sluggedName}-Logo.png`
  ];

  // Return first name-based source
  if (nameBasedSources.length > 0) {
    return nameBasedSources[0];
  }

  // Priority 4: Generate a professional text-based logo as final fallback
  const initials = teamName
    .split(' ')
    .map(word => word[0])
    .join('')
    .slice(0, 3)
    .toUpperCase();

  // Create a color based on team name for consistency
  const colors = ['#1f2937', '#374151', '#4b5563', '#6b7280', '#9ca3af'];
  const colorIndex = teamName.length % colors.length;

  return `data:image/svg+xml,${encodeURIComponent(`
    <svg width="24" height="24" xmlns="http://www.w3.org/2000/svg">
      <circle cx="12" cy="12" r="12" fill="${colors[colorIndex]}"/>
      <circle cx="12" cy="12" r="10" fill="#1f2937" stroke="#374151" stroke-width="1.5"/>
      <circle cx="12" cy="12" r="8" fill="none" stroke="#4b5563" stroke-width="0.5"/>
      <text x="12" y="16" font-family="Arial, sans-serif" font-size="7" font-weight="bold" text-anchor="middle" fill="#ffffff">
        ${initials}
      </text>
    </svg>
  `)}`;
};

const MatchRow: React.FC<MatchRowProps> = ({ match }) => {
  const navigate = useNavigate();
  const [isNavigating, setIsNavigating] = useState(false);
  
  // Determine match status from fixture status or fallback to match status
  const fixtureStatus = match.fixture?.status?.short;
  const isLive = fixtureStatus === 'LIVE' || match.status === 'live';
  const isFinished = fixtureStatus === 'FT' || match.status === 'finished';
  const isUpcoming = !isLive && !isFinished;

  // Format kickoff time from fixture date or match date
  const formatKickoffTime = (dateString: string): string => {
    try {
      const date = new Date(dateString);
      return date.toLocaleTimeString('en-US', { 
        hour: '2-digit', 
        minute: '2-digit', 
        hour12: false 
      });
    } catch {
      return 'TBD';
    }
  };

  const kickoffTime = formatKickoffTime(match.fixture?.date || match.date);

  // Get match status display
  const getStatusDisplay = () => {
    if (isLive) return 'LIVE';
    if (isFinished) return 'FT';
    return 'KO';
  };

<<<<<<< HEAD
  // Handle match click - navigate to match details for all match types (finished, live, and upcoming)
=======
  // Handle match click - navigate to match details for ALL matches (finished, live, and upcoming)
>>>>>>> 34c02657
  const handleMatchClick = async () => {
    if (!isNavigating) {
      try {
        setIsNavigating(true);
        console.log(`[MatchRow] Navigating to match details for ID: ${match.id}, status: ${isUpcoming ? 'upcoming' : isLive ? 'live' : 'finished'}`);
        navigate(`/match/${match.id}`);
      } catch (error) {
        console.error('Navigation error:', error);
        setIsNavigating(false);
      }
    }
  };

  const canClick = true; // All matches are now clickable

  return (
    <div 
      className={`flex items-center justify-between p-4 transition-colors rounded-lg backdrop-blur-sm ${
        canClick 
          ? isNavigating 
            ? 'bg-white/20 cursor-wait opacity-75' 
            : 'hover:bg-white/10 cursor-pointer hover:scale-[1.01] active:scale-[0.99]'
          : 'hover:bg-white/10'
      }`}
      onClick={handleMatchClick}
      title={
        canClick 
          ? isNavigating 
            ? 'Loading match details...' 
            : 'Click to view match details'
          : undefined
      }
    >
      {/* Kickoff Time */}
      <div className="flex items-center space-x-4 min-w-0 flex-1">
        <div className="text-gray-300 text-sm font-medium min-w-[3rem]">
          {kickoffTime}
        </div>

        {/* Home Team */}
        <div className="flex items-center space-x-2 min-w-0 flex-1">
          <img 
            src={getTeamLogo(match.homeTeam.name, match.homeTeam.logo, match.homeTeam.id)} 
            alt={match.homeTeam.name}
            className="w-6 h-6 object-contain flex-shrink-0"
            loading="lazy"
          />
          <span className="text-white text-sm font-medium truncate">
            {match.homeTeam.name}
          </span>
        </div>

        {/* Score or VS */}
        <div className="flex items-center space-x-2">
          {match.score ? (
            <div className={`px-3 py-1 rounded text-white font-bold text-sm backdrop-blur-sm ${
              isLive ? 'bg-red-500/80' : 'bg-black/40'
            }`}>
              {match.score.home} - {match.score.away}
            </div>
          ) : (
            <div className="px-3 py-1 text-gray-300 text-sm font-medium">
              vs
            </div>
          )}
        </div>

        {/* Away Team */}
        <div className="flex items-center space-x-2 min-w-0 flex-1 justify-end">
          <span className="text-white text-sm font-medium truncate text-right">
            {match.awayTeam.name}
          </span>
          <img 
            src={getTeamLogo(match.awayTeam.name, match.awayTeam.logo, match.awayTeam.id)} 
            alt={match.awayTeam.name}
            className="w-6 h-6 object-contain flex-shrink-0"
            loading="lazy"
          />
        </div>
      </div>

      {/* Status and Live Badge */}
      <div className="flex items-center space-x-2 ml-4">
        <span className={`px-2 py-1 rounded text-xs font-medium backdrop-blur-sm ${
          isLive 
            ? 'text-red-400 bg-red-500/20 border border-red-500/30'
            : isFinished 
            ? 'text-green-400 bg-green-500/20 border border-green-500/30'
            : 'text-blue-400 bg-blue-500/20 border border-blue-500/30'
        }`}>
          {getStatusDisplay()}
        </span>
        {isLive && <LiveBadge />}
        
        {/* Click indicator for all matches */}
<<<<<<< HEAD
        <div className="text-gray-500 text-xs opacity-70">
=======
        <div className="text-gray-400 text-xs opacity-70">
>>>>>>> 34c02657
          {isNavigating ? 'Loading...' : 'Click for details'}
        </div>
      </div>
    </div>
  );
};

export default MatchRow;<|MERGE_RESOLUTION|>--- conflicted
+++ resolved
@@ -100,11 +100,7 @@
     return 'KO';
   };
 
-<<<<<<< HEAD
-  // Handle match click - navigate to match details for all match types (finished, live, and upcoming)
-=======
   // Handle match click - navigate to match details for ALL matches (finished, live, and upcoming)
->>>>>>> 34c02657
   const handleMatchClick = async () => {
     if (!isNavigating) {
       try {
@@ -200,11 +196,7 @@
         {isLive && <LiveBadge />}
         
         {/* Click indicator for all matches */}
-<<<<<<< HEAD
-        <div className="text-gray-500 text-xs opacity-70">
-=======
         <div className="text-gray-400 text-xs opacity-70">
->>>>>>> 34c02657
           {isNavigating ? 'Loading...' : 'Click for details'}
         </div>
       </div>
