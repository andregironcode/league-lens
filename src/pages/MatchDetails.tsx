import { useState, useEffect, useRef } from 'react';
import { useParams, useNavigate } from 'react-router-dom';
import { ArrowLeft, Calendar, Clock, Eye, Share2, Shirt, BarChart4, MapPin, Bell, Target, RefreshCw, Square } from 'lucide-react';
import Header from '@/components/Header';
import { getMatchById, getActiveService } from '@/services/serviceAdapter';
import { highlightlyClient } from '@/integrations/highlightly/client';
import { MatchHighlight, EnhancedMatchHighlight, Player, Match } from '@/types';
import { formatDistanceToNow } from 'date-fns';
import { useToast } from "@/hooks/use-toast";

const MatchDetails = () => {
  const { id } = useParams<{ id: string }>();
  const navigate = useNavigate();
  const [match, setMatch] = useState<EnhancedMatchHighlight | null>(null);
  const [loading, setLoading] = useState(true);
  const [navigating, setNavigating] = useState(false);
  const [videoLoadError, setVideoLoadError] = useState(false);
  const [formattedDate, setFormattedDate] = useState('');
  const [exactDate, setExactDate] = useState('');
  const [activeTab, setActiveTab] = useState('stats');
  const [reminderEnabled, setReminderEnabled] = useState(false);
  
  // State for consistent mock data
  const [homeTeamForm, setHomeTeamForm] = useState<any>(null);
  const [awayTeamForm, setAwayTeamForm] = useState<any>(null);
  const [homeLeaguePosition, setHomeLeaguePosition] = useState<any>(null);
  const [awayLeaguePosition, setAwayLeaguePosition] = useState<any>(null);
  const [headToHeadData, setHeadToHeadData] = useState<any[]>([]);
  const [impressiveStats, setImpressiveStats] = useState<any[]>([]);
  
  // State for real API data
  const [realLeagueStandings, setRealLeagueStandings] = useState<any>(null);
  const [realHomeTeamStats, setRealHomeTeamStats] = useState<any>(null);
  const [realAwayTeamStats, setRealAwayTeamStats] = useState<any>(null);
  const [realHeadToHead, setRealHeadToHead] = useState<any>(null);
  const [apiDataLoading, setApiDataLoading] = useState(false);
  
  const videoContainerRef = useRef<HTMLDivElement>(null);
  const { toast } = useToast();

  // Determine match status with more granular timing
  const getMatchTiming = () => {
    if (!match) return 'finished';
    
    const matchDate = new Date(match.date);
    const now = new Date();
    const timeDiff = matchDate.getTime() - now.getTime();
    const hoursUntilMatch = timeDiff / (1000 * 60 * 60);
    
    // Check if it's a live match
    if (match.title?.toLowerCase().includes('live') || 
        (Math.abs(hoursUntilMatch) < 1 && match.score && match.score.home !== 0 && match.score.away !== 0)) {
      return 'live';
    }
    
    // Upcoming matches - differentiate by time
    if (hoursUntilMatch > 1) {
      return 'preview'; // More than 1 hour before
    } else if (hoursUntilMatch > 0) {
      return 'imminent'; // Less than 1 hour before (but more than 0)
    }
    
    // For completed matches (in the past)
    if (hoursUntilMatch < 0) {
      // If match has ended and has video highlights, show finished layout
      if (match.videoUrl && match.videoUrl !== '') {
        return 'finished';
      }
      
      // If match has ended but no video highlights yet, show full-time layout
      if (match.score && (match.score.home !== 0 || match.score.away !== 0)) {
        return 'fullTime';
      }
      
      // If match has ended but no score data, default to finished
      return 'finished';
    }
    
    return 'finished'; // Default fallback
  };

  const matchTiming = getMatchTiming();
  const isPreview = matchTiming === 'preview';
  const isImminent = matchTiming === 'imminent';
  const isLive = matchTiming === 'live';
  const isFullTime = matchTiming === 'fullTime';
  const isFinished = matchTiming === 'finished';

  // Add effect to update match timing periodically
  useEffect(() => {
    const updateInterval = setInterval(() => {
      // Force a re-render by updating a dummy state if needed
      const currentTiming = getMatchTiming();
      if (currentTiming !== matchTiming) {
        // The timing has changed, component will re-render due to dependency change
        console.log(`[MatchDetails] Match timing changed from ${matchTiming} to ${currentTiming}`);
      }
    }, 60000); // Check every minute

    return () => clearInterval(updateInterval);
  }, [match?.date, matchTiming]);

  // Add effect to refetch match data periodically for live matches or upcoming matches
  useEffect(() => {
    if (!id || !match) return;

    let refetchInterval: NodeJS.Timeout | null = null;

    // Set different refetch intervals based on match timing
    if (isLive) {
      // Refetch every 30 seconds for live matches
      refetchInterval = setInterval(async () => {
        try {
          console.log('[MatchDetails] Refetching live match data...');
          const matchData = await getMatchById(id) as EnhancedMatchHighlight;
          if (matchData) {
            setMatch(matchData);
          }
        } catch (error) {
          console.error('Error refetching match data:', error);
        }
      }, 30000);
    } else if (isImminent) {
      // Refetch every 2 minutes for imminent matches (to catch lineup announcements)
      refetchInterval = setInterval(async () => {
        try {
          console.log('[MatchDetails] Refetching imminent match data...');
          const matchData = await getMatchById(id) as EnhancedMatchHighlight;
          if (matchData) {
            setMatch(matchData);
          }
        } catch (error) {
          console.error('Error refetching match data:', error);
        }
      }, 120000);
    } else if (isPreview) {
      // Refetch every 10 minutes for preview matches (to catch any updates)
      refetchInterval = setInterval(async () => {
        try {
          console.log('[MatchDetails] Refetching preview match data...');
          const matchData = await getMatchById(id) as EnhancedMatchHighlight;
          if (matchData) {
            setMatch(matchData);
          }
        } catch (error) {
          console.error('Error refetching match data:', error);
        }
      }, 600000);
    }

    return () => {
      if (refetchInterval) {
        clearInterval(refetchInterval);
      }
    };
  }, [id, isLive, isImminent, isPreview, isFullTime]);

  // Format kickoff time for upcoming matches
  const formatKickoffTime = (dateString: string): string => {
    try {
      const date = new Date(dateString);
      return date.toLocaleTimeString('en-US', { 
        hour: '2-digit', 
        minute: '2-digit', 
        hour12: false 
      });
    } catch {
      return 'TBD';
    }
  };

  const getMatchStatusDisplay = () => {
    if (isLive) return 'LIVE';
    if (isFullTime) return 'FT';
    if (isFinished) return 'FT';
    if (isPreview) return `${formatKickoffTime(match?.date || '')} KO`;
    if (isImminent) return `${formatKickoffTime(match?.date || '')} KO`;
    return 'KO';
  };

  useEffect(() => {
    let isMounted = true;
    
    const fetchMatch = async () => {
      try {
        if (!id) return;
        setLoading(true);
        const matchData = await getMatchById(id) as EnhancedMatchHighlight;
        
        if (isMounted) {
          setMatch(matchData);
          setVideoLoadError(false);
          if (matchData) {
            const date = new Date(matchData.date);
            setFormattedDate(formatDistanceToNow(date, { addSuffix: true }));
            setExactDate(date.toLocaleDateString('en-US', {
              weekday: 'long',
              year: 'numeric',
              month: 'long',
              day: 'numeric'
            }));
          }
        }
      } catch (error) {
        if (isMounted) {
          console.error('Error fetching match details:', error);
        }
      } finally {
        if (isMounted) {
          setLoading(false);
        }
      }
    };
    
    fetchMatch();
    
    return () => {
      isMounted = false;
    };
  }, [id]);

  const isValidVideoUrl = (url: string): boolean => {
    if (!url || typeof url !== 'string') {
      console.log('[MatchDetails] Invalid video URL - empty or not string:', url);
      return false;
    }
    
    console.log('[MatchDetails] Checking video URL:', url);
    
    // List of problematic domains that often refuse connections
    const blockedDomains = [
      'streamff.com',
      'streamff.net',
      'streamff.org',
      'streamff.tv',
      'streamable.com',
      'dailymotion.com'
    ];
    
    // Check if URL contains any blocked domains (more thorough check)
    const urlLowerCase = url.toLowerCase();
    const containsBlockedDomain = blockedDomains.some(domain => {
      const isBlocked = urlLowerCase.includes(domain);
      if (isBlocked) {
        console.log(`[MatchDetails] Blocked video URL - contains ${domain}:`, url);
      }
      return isBlocked;
    });
    
    if (containsBlockedDomain) {
      return false;
    }
    
    // Basic URL validation
    try {
      const urlObj = new URL(url);
      console.log('[MatchDetails] Valid video URL:', url, 'Host:', urlObj.hostname);
      return true;
    } catch (error) {
      console.log('[MatchDetails] Invalid video URL format:', url, 'Error:', error);
      return false;
    }
  };

  const getVideoEmbedUrl = (url: string): string => {
    if (!url) return '';
    
    console.log('[MatchDetails] Processing video URL:', url);
    
    // If it's already an embed URL, use it
    if (url.includes('embed')) {
      console.log('[MatchDetails] Already embed URL:', url);
      return url;
    }
    
    // Extract YouTube video ID
    const youtubeRegex = /(?:youtube\.com\/(?:[^/]+\/.+\/|(?:v|e(?:mbed)?)\/|.*[?&]v=)|youtu\.be\/)([^"&?/ ]{11})/i;
    const youtubeMatch = url.match(youtubeRegex);
    if (youtubeMatch) {
      const videoId = youtubeMatch[1];
      console.log('[MatchDetails] YouTube video ID:', videoId);
      return `https://www.youtube.com/embed/${videoId}?autoplay=0&rel=0`;
    }
    
    // For other video URLs, try to use them directly
    console.log('[MatchDetails] Using direct video URL:', url);
    return url;
  };

  const handleGoBack = () => {
    setNavigating(true);
    navigate('/');
  };
  const handleShare = () => {
    navigator.clipboard.writeText(window.location.href).then(() => {
      toast({
        title: "Link copied!",
        description: "Share this highlight with your friends",
        variant: "default"
      });
    }).catch(error => {
      console.error('Failed to copy: ', error);
    });
  };
  const handleTeamClick = (teamId: string) => {
    navigate(`/team/${teamId}`);
  };

<<<<<<< HEAD
  // Helper function to determine if match is upcoming
  const isUpcomingMatch = (matchData: EnhancedMatchHighlight): boolean => {
    const matchDate = new Date(matchData.date);
    const now = new Date();
    
    // If match date is in the future, it's upcoming
    if (matchDate > now) {
      return true;
    }
    
    // Also check if there's no score and the match hasn't finished
    if (!matchData.score && matchDate <= now) {
      // Could be live or just finished without score data
      return false;
    }
    
    return false;
  };

=======
  // Helper function to calculate time until match
  const getTimeUntilMatch = () => {
    if (!match) return null;
    
    const matchDate = new Date(match.date);
    const now = new Date();
    const timeDiff = matchDate.getTime() - now.getTime();
    
    if (timeDiff <= 0) return null;
    
    const hours = Math.floor(timeDiff / (1000 * 60 * 60));
    const minutes = Math.floor((timeDiff % (1000 * 60 * 60)) / (1000 * 60));
    
    if (hours > 0) {
      return `${hours}h ${minutes}m`;
    } else {
      return `${minutes}m`;
    }
  };

  const timeUntilMatch = getTimeUntilMatch();

  // Helper function to determine the correct season based on match date
  const getMatchSeason = () => {
    if (!match) return new Date().getFullYear().toString();
    
    const matchDate = new Date(match.date);
    const matchYear = matchDate.getFullYear();
    const matchMonth = matchDate.getMonth(); // 0-based (0 = January)
    
    // For most leagues, the season starts in summer/fall of the previous year
    // and ends in spring/summer of the current year
    // For Brazilian leagues like Carioca, the season typically runs within the calendar year
    
    // If it's a Brazilian league (detected by competition name)
    if (match.competition.name.toLowerCase().includes('carioca') || 
        match.competition.name.toLowerCase().includes('brasil') ||
        match.competition.name.toLowerCase().includes('paulista') ||
        match.competition.name.toLowerCase().includes('mineiro') ||
        match.competition.name.toLowerCase().includes('gaúcho')) {
      return matchYear.toString();
    }
    
    // For European leagues (Premier League, La Liga, etc.)
    // If the match is in Jan-June, it's likely part of the season that started the previous year
    // If the match is in Jul-Dec, it's the start of a new season
    if (matchMonth >= 0 && matchMonth <= 5) { // Jan-June
      return matchYear.toString(); // Use current year for European leagues in spring
    } else { // Jul-Dec
      return (matchYear + 1).toString(); // Next year's season
    }
  };

  const matchSeason = getMatchSeason();

  // Helper function to detect if this is a pre-season or early season match
  const isPreSeasonMatch = () => {
    if (!match) return false;
    
    const matchDate = new Date(match.date);
    const now = new Date();
    const monthsUntilMatch = (matchDate.getTime() - now.getTime()) / (1000 * 60 * 60 * 24 * 30);
    
    // For Brazilian leagues (calendar year season), be more careful
    if (match.competition.name.toLowerCase().includes('carioca') || 
        match.competition.name.toLowerCase().includes('brasileir') ||
        match.competition.name.toLowerCase().includes('brazil')) {
      
      // For Brazilian leagues, check if this is very early in the calendar year
      const matchMonth = matchDate.getMonth(); // 0-11
      const isVeryEarlyInYear = matchMonth <= 1; // January or February
      
      // If it's more than 4 months away AND very early in year, likely pre-season
      return monthsUntilMatch > 4 && isVeryEarlyInYear;
    }
    
    // For European leagues or unknown leagues, use the original logic
    // If the match is more than 3 months in the future, it's likely pre-season
    return monthsUntilMatch > 3;
  };

  // Helper function to check if teams have played enough matches for meaningful stats
  const hasSeasonStarted = (teamData: any) => {
    return teamData && teamData.stats && teamData.stats.gamesPlayed >= 2;
  };

  // Helper function to get appropriate no-data message based on context
  const getNoDataMessage = (dataType: 'form' | 'standings' | 'h2h') => {
    if (isPreSeasonMatch()) {
      switch (dataType) {
        case 'form':
          return `This appears to be a pre-season or early season fixture. ${match?.homeTeam.name} and ${match?.awayTeam.name} may not have played enough matches yet for form analysis.`;
        case 'standings':
          return `League standings for ${match?.competition.name} ${matchSeason} are not yet available. This may be a pre-season fixture or the league season hasn't started.`;
        case 'h2h':
          return `No lifetime encounters found between ${match?.homeTeam.name} and ${match?.awayTeam.name} in our database. This may be their first meeting or they compete in different leagues.`;
        default:
          return 'Data not available for this pre-season fixture.';
      }
    } else {
      switch (dataType) {
        case 'form':
          return `Recent match data for ${match?.homeTeam.name} and ${match?.awayTeam.name} is not available in our database. The teams may be from a lower division with limited coverage.`;
        case 'standings':
          return `Current ${match?.competition.name} ${matchSeason} standings are not available in our database. This competition may have limited API coverage.`;
        case 'h2h':
          return `No historical encounters found between ${match?.homeTeam.name} and ${match?.awayTeam.name} in our database. They may have never met or their meeting history isn't covered in our data.`;
        default:
          return 'Match data is not available in our database.';
      }
    }
  };

  // Fetch real API data
  const fetchRealLeagueStandings = async () => {
    if (!match || getActiveService() !== 'highlightly') return null;
    
    try {
      console.log(`[MatchDetails] Fetching real league standings for ${match.competition.name} (Season: ${matchSeason})...`);
      
      // Try multiple strategies to find league standings with season awareness
      const searchStrategies = [
        // Strategy 1: Try by exact competition name with correct season
        () => highlightlyClient.getStandings({
          league: match.competition.name,
          season: matchSeason
        }),
        // Strategy 2: Try by partial competition name with correct season
        () => highlightlyClient.getStandings({
          league: match.competition.name.split(' ')[0], // First word only
          season: matchSeason
        }),
        // Strategy 3: Try previous season in case data isn't available for current season yet
        () => highlightlyClient.getStandings({
          league: match.competition.name,
          season: (parseInt(matchSeason) - 1).toString()
        }),
        // Strategy 4: Try by leagueId with correct season
        () => {
          const leagueIdMap: {[key: string]: number} = {
            'Premier League': 33973,
            'La Liga': 2486,
            'Bundesliga': 67162,
            'Ligue 1': 52695,
            'Serie A': 61205,
            'Eredivisie': 75672,
            'Primeira Liga': 80778,
            'Carioca': 2470, // Brazilian leagues
            'Carioca C': 2470, // Specific tier
            'Brasileirão': 71,
            'Copa do Brasil': 550,
            'Paulista': 2478
          };
          
          const leagueId = leagueIdMap[match.competition.name];
          if (leagueId) {
            return highlightlyClient.getStandings({
              leagueId: leagueId.toString(),
              season: matchSeason
            });
          }
          return Promise.resolve(null);
        },
        // Strategy 5: Search by country and competition name for Brazilian leagues
        () => {
          if (match.competition.name.toLowerCase().includes('carioca') || 
              match.competition.name.toLowerCase().includes('brasil') ||
              match.competition.name.toLowerCase().includes('paulista')) {
            // Try with just the league name since countryCode is not supported
            return highlightlyClient.getStandings({
              league: match.competition.name,
              season: matchSeason
            });
          }
          return Promise.resolve(null);
        }
      ];
      
      // Try each strategy
      for (let i = 0; i < searchStrategies.length; i++) {
        try {
          console.log(`[MatchDetails] Trying standings strategy ${i + 1} for ${match.competition.name} (Season: ${matchSeason})...`);
          const response = await searchStrategies[i]();
          
          if (response && (response.groups || response.standings || response.data)) {
            console.log(`[MatchDetails] SUCCESS! Found standings for ${match.competition.name} ${matchSeason} using strategy ${i + 1}`);
            return response.groups?.[0]?.standings || response.standings || response.data;
          }
        } catch (strategyError) {
          console.log(`[MatchDetails] Standings strategy ${i + 1} failed:`, strategyError);
          continue;
        }
      }
      
      console.log(`[MatchDetails] No standings found for ${match.competition.name}`);
      return null;
    } catch (error) {
      console.error(`[MatchDetails] Critical error fetching league standings:`, error);
      return null;
    }
  };

  const fetchRealTeamStats = async (teamId: string, teamName: string) => {
    if (!match || getActiveService() !== 'highlightly') return null;
    
    try {
      console.log(`[MatchDetails] Aggressively fetching real team stats for ${teamName} in ${match.competition.name} (Season: ${matchSeason})...`);
      
      // Try multiple search strategies to find real team data with season awareness
      const searchStrategies = [
        // Strategy 1: Search in specific league and season as home team
        () => highlightlyClient.getMatches({
          homeTeamName: teamName,
          leagueName: match.competition.name,
          season: matchSeason,
          limit: '10'
        }),
        // Strategy 2: Search in specific league and season as away team
        () => highlightlyClient.getMatches({
          awayTeamName: teamName,
          leagueName: match.competition.name,
          season: matchSeason,
          limit: '10'
        }),
        // Strategy 3: Search previous season data in case current season is too new
        () => highlightlyClient.getMatches({
          homeTeamName: teamName,
          leagueName: match.competition.name,
          season: (parseInt(matchSeason) - 1).toString(),
          limit: '15'
        }),
        // Strategy 4: Search as home team in any league for this season
        () => highlightlyClient.getMatches({
          homeTeamName: teamName,
          season: matchSeason,
          limit: '15'
        }),
        // Strategy 5: Search as away team in any league for this season
        () => highlightlyClient.getMatches({
          awayTeamName: teamName,
          season: matchSeason,
          limit: '15'
        }),
        // Strategy 6: Search with partial team name in specific league
        () => highlightlyClient.getMatches({
          homeTeamName: teamName.split(' ')[0],
          leagueName: match.competition.name,
          season: matchSeason,
          limit: '15'
        }),
        // Strategy 7: Search by date range around the match date
        () => {
          const matchDate = new Date(match.date);
          const searchDate = matchDate.toISOString().split('T')[0]; // YYYY-MM-DD format
          return highlightlyClient.getMatches({
            homeTeamName: teamName,
            date: searchDate,
            limit: '20'
          });
        },
        // Strategy 8: Search for Brazilian teams specifically
        () => {
          if (match.competition.name.toLowerCase().includes('carioca') || 
              match.competition.name.toLowerCase().includes('brasil') ||
              match.competition.name.toLowerCase().includes('paulista')) {
            return highlightlyClient.getMatches({
              countryName: 'Brazil',
              homeTeamName: teamName,
              season: matchSeason,
              limit: '20'
            });
          }
          return Promise.resolve(null);
        }
      ];
      
      // Try each strategy until we get data
      for (let i = 0; i < searchStrategies.length; i++) {
        try {
          console.log(`[MatchDetails] Trying search strategy ${i + 1} for ${teamName} (Season: ${matchSeason})...`);
          const response = await searchStrategies[i]();
          
          if (response && response.data && response.data.length > 0) {
            console.log(`[MatchDetails] SUCCESS! Found ${response.data.length} matches for ${teamName} using strategy ${i + 1} (Season: ${matchSeason})`);
            return response.data;
          }
        } catch (strategyError) {
          console.log(`[MatchDetails] Strategy ${i + 1} failed for ${teamName}:`, strategyError);
          continue;
        }
      }
      
      console.log(`[MatchDetails] All search strategies failed for ${teamName} (Season: ${matchSeason})`);
      return null;
      
    } catch (error) {
      console.error(`[MatchDetails] Critical error fetching team stats for ${teamName}:`, error);
      return null;
    }
  };

  const fetchRealHeadToHead = async () => {
    if (!match || getActiveService() !== 'highlightly') return null;
    
    try {
      console.log(`[MatchDetails] Fetching lifetime H2H data for ${match.homeTeam.name} vs ${match.awayTeam.name}...`);
      
      // Try multiple search strategies for lifetime head-to-head data (no season restrictions)
      const h2hStrategies = [
        // Strategy 1: Direct search without season restrictions (most recent encounters)
        () => highlightlyClient.getMatches({
          homeTeamName: match.homeTeam.name,
          awayTeamName: match.awayTeam.name,
          limit: '10'
        }),
        // Strategy 2: Reverse order without season restrictions
        () => highlightlyClient.getMatches({
          homeTeamName: match.awayTeam.name,
          awayTeamName: match.homeTeam.name,
          limit: '10'
        }),
        // Strategy 3: Search home team matches and filter for away team (broader search)
        () => highlightlyClient.getMatches({
          homeTeamName: match.homeTeam.name,
          limit: '50'
        }).then(response => {
          if (response?.data) {
            return {
              ...response,
              data: response.data.filter((match_result: any) => {
                const awayTeamName = match_result.awayTeam?.name || match_result.teams?.away?.name || '';
                // Match against various forms of the away team name
                return awayTeamName.toLowerCase().includes(match.awayTeam.name.toLowerCase()) ||
                       match.awayTeam.name.toLowerCase().includes(awayTeamName.toLowerCase()) ||
                       awayTeamName.split(' ').some((word: string) => match.awayTeam.name.toLowerCase().includes(word.toLowerCase()));
              }).slice(0, 10) // Limit to 10 most recent
            };
          }
          return response;
        }),
        // Strategy 4: Search away team matches and filter for home team
        () => highlightlyClient.getMatches({
          homeTeamName: match.awayTeam.name,
          limit: '50'
        }).then(response => {
          if (response?.data) {
            return {
              ...response,
              data: response.data.filter((match_result: any) => {
                const awayTeamName = match_result.awayTeam?.name || match_result.teams?.away?.name || '';
                return awayTeamName.toLowerCase().includes(match.homeTeam.name.toLowerCase()) ||
                       match.homeTeam.name.toLowerCase().includes(awayTeamName.toLowerCase()) ||
                       awayTeamName.split(' ').some((word: string) => match.homeTeam.name.toLowerCase().includes(word.toLowerCase()));
              }).slice(0, 10)
            };
          }
          return response;
        }),
        // Strategy 5: Search with partial team names (first word only)
        () => {
          const homeFirstWord = match.homeTeam.name.split(' ')[0];
          const awayFirstWord = match.awayTeam.name.split(' ')[0];
          return highlightlyClient.getMatches({
            homeTeamName: homeFirstWord,
            awayTeamName: awayFirstWord,
            limit: '15'
          });
        },
        // Strategy 6: Historical search by competition (if they've met in this competition before)
        () => highlightlyClient.getMatches({
          leagueName: match.competition.name,
          limit: '100'
        }).then(response => {
          if (response?.data) {
            return {
              ...response,
              data: response.data.filter((match_result: any) => {
                const homeTeamName = match_result.homeTeam?.name || match_result.teams?.home?.name || '';
                const awayTeamName = match_result.awayTeam?.name || match_result.teams?.away?.name || '';
                
                // Check if this match involves both teams (in either home/away configuration)
                const hasHomeTeam = homeTeamName.toLowerCase().includes(match.homeTeam.name.toLowerCase()) || 
                                   homeTeamName.toLowerCase().includes(match.awayTeam.name.toLowerCase());
                const hasAwayTeam = awayTeamName.toLowerCase().includes(match.homeTeam.name.toLowerCase()) || 
                                   awayTeamName.toLowerCase().includes(match.awayTeam.name.toLowerCase());
                
                return hasHomeTeam && hasAwayTeam;
              }).slice(0, 10)
            };
          }
          return response;
        }),
        // Strategy 7: Multi-year historical search (last 5 years)
        () => {
          const currentYear = new Date().getFullYear();
          const searchYears = [currentYear, currentYear - 1, currentYear - 2, currentYear - 3, currentYear - 4];
          
          return Promise.all(searchYears.map(year => 
            highlightlyClient.getMatches({
              homeTeamName: match.homeTeam.name,
              awayTeamName: match.awayTeam.name,
              season: year.toString(),
              limit: '5'
            }).catch(() => ({ data: [] }))
          )).then(responses => {
            const allMatches = responses.flatMap(response => response.data || []);
            // Sort by date to get most recent first
            allMatches.sort((a: any, b: any) => {
              const dateA = new Date(a.date || a.fixture?.date || '1970-01-01');
              const dateB = new Date(b.date || b.fixture?.date || '1970-01-01');
              return dateB.getTime() - dateA.getTime();
            });
            return { data: allMatches };
          });
        }
      ];
      
      // Try each strategy until we find historical data
      for (let i = 0; i < h2hStrategies.length; i++) {
        try {
          console.log(`[MatchDetails] Trying lifetime H2H strategy ${i + 1}...`);
          const response = await h2hStrategies[i]();
          
          if (response && response.data && response.data.length > 0) {
            // Sort matches by date (most recent first) and take top 5 for processing
            const sortedMatches = response.data.sort((a: any, b: any) => {
              const dateA = new Date(a.date || a.fixture?.date || '1970-01-01');
              const dateB = new Date(b.date || b.fixture?.date || '1970-01-01');
              return dateB.getTime() - dateA.getTime();
            }).slice(0, 5);
            
            console.log(`[MatchDetails] SUCCESS! Found ${sortedMatches.length} lifetime H2H matches using strategy ${i + 1}`);
            console.log(`[MatchDetails] Most recent H2H encounters:`, sortedMatches.map((m: any) => ({
              date: m.date || m.fixture?.date,
              home: m.homeTeam?.name || m.teams?.home?.name,
              away: m.awayTeam?.name || m.teams?.away?.name,
              score: m.score || m.fixture?.score?.fulltime
            })));
            
            return sortedMatches;
          }
        } catch (strategyError) {
          console.log(`[MatchDetails] Lifetime H2H strategy ${i + 1} failed:`, strategyError);
          continue;
        }
      }
      
      console.log(`[MatchDetails] All lifetime H2H search strategies failed`);
      return null;
      
    } catch (error) {
      console.error(`[MatchDetails] Critical error fetching lifetime H2H data:`, error);
      return null;
    }
  };

  // Transform real API data to match our component format
  const transformRealTeamData = (realData: any, teamName: string) => {
    if (!realData) return null;
    
    try {
      // If it's matches data from the API
      if (Array.isArray(realData) && realData.length > 0) {
        const recentMatches = realData.slice(0, 5).map((match: any) => {
          // Determine if this team was home or away
          const isHome = match.homeTeam?.name === teamName || 
                        (match.teams?.home?.name === teamName);
          
          // Extract scores
          let homeScore = 0;
          let awayScore = 0;
          
          if (match.score) {
            homeScore = match.score.home || 0;
            awayScore = match.score.away || 0;
          } else if (match.fixture?.score?.fulltime) {
            homeScore = match.fixture.score.fulltime.home || 0;
            awayScore = match.fixture.score.fulltime.away || 0;
          }
          
          // Determine result for this team
          let result = 'D'; // Default to draw
          if (homeScore !== awayScore) {
            if (isHome) {
              result = homeScore > awayScore ? 'W' : 'L';
            } else {
              result = awayScore > homeScore ? 'W' : 'L';
            }
          }
          
          // Extract team names
          const homeTeamName = match.homeTeam?.name || match.teams?.home?.name || 'Home';
          const awayTeamName = match.awayTeam?.name || match.teams?.away?.name || 'Away';
          const opponent = isHome ? awayTeamName : homeTeamName;
          
          // Extract competition name
          const competition = match.competition?.name || match.league?.name || 'League';
          
          // Extract date
          const matchDate = match.date || match.fixture?.date || new Date().toISOString().split('T')[0];
          
          return {
            result,
            opponent,
            competition,
            isHome,
            homeTeam: homeTeamName,
            awayTeam: awayTeamName,
            homeScore,
            awayScore,
            date: matchDate
          };
        });
        
        const form = recentMatches.map(m => m.result);
        const wins = form.filter(r => r === 'W').length;
        const draws = form.filter(r => r === 'D').length;
        const losses = form.filter(r => r === 'L').length;
        
        // Calculate stats from real matches
        const stats = {
          gamesPlayed: recentMatches.length,
          wins,
          draws,
          losses,
          over25: recentMatches.filter(m => (m.homeScore + m.awayScore) > 2.5).length,
          under25: recentMatches.filter(m => (m.homeScore + m.awayScore) <= 2.5).length,
          cleanSheets: recentMatches.filter(m => 
            (m.isHome && m.awayScore === 0) || (!m.isHome && m.homeScore === 0)
          ).length,
          failedToScore: recentMatches.filter(m => 
            (m.isHome && m.homeScore === 0) || (!m.isHome && m.awayScore === 0)
          ).length,
          conceded: recentMatches.filter(m => 
            (m.isHome && m.awayScore > 0) || (!m.isHome && m.homeScore > 0)
          ).length,
          concededTwo: recentMatches.filter(m => 
            (m.isHome && m.awayScore >= 2) || (!m.isHome && m.homeScore >= 2)
          ).length
        };
        
        return { form, recentMatches, stats };
      }
    } catch (error) {
      console.log('[MatchDetails] Error transforming real team data:', error);
    }
    
    return null;
  };

  const transformRealHeadToHead = (realData: any) => {
    if (!realData || !Array.isArray(realData)) return [];
    
    try {
      // Take only the 2 most recent encounters for display
      return realData.slice(0, 2).map((match: any) => {
        // Extract scores
        let homeScore = 0;
        let awayScore = 0;
        
        if (match.score) {
          homeScore = match.score.home || 0;
          awayScore = match.score.away || 0;
        } else if (match.fixture?.score?.fulltime) {
          homeScore = match.fixture.score.fulltime.home || 0;
          awayScore = match.fixture.score.fulltime.away || 0;
        }
        
        // Extract team names
        const homeTeamName = match.homeTeam?.name || match.teams?.home?.name || 'Home';
        const awayTeamName = match.awayTeam?.name || match.teams?.away?.name || 'Away';
        
        // Extract and format date
        const matchDate = match.date || match.fixture?.date || '2024-01-15';
        const formattedDate = new Date(matchDate).toLocaleDateString('en-US', {
          year: 'numeric',
          month: 'short',
          day: 'numeric'
        });
        
        // Extract competition name and season if available
        const competition = match.competition?.name || match.league?.name || 'Unknown Competition';
        const season = match.season || new Date(matchDate).getFullYear().toString();
        
        return {
          date: formattedDate,
          originalDate: matchDate,
          homeTeam: homeTeamName,
          awayTeam: awayTeamName,
          score: `${homeScore}-${awayScore}`,
          competition: competition,
          season: season,
          // Add context about how recent this encounter was
          yearsSince: Math.floor((new Date().getTime() - new Date(matchDate).getTime()) / (1000 * 60 * 60 * 24 * 365))
        };
      });
    } catch (error) {
      console.log('[MatchDetails] Error transforming lifetime head-to-head data:', error);
    }
    
    return [];
  };

  // Generate consistent mock data when match is loaded
  useEffect(() => {
    console.log('[MatchDetails] useEffect triggered:', {
      match: match ? `${match.homeTeam.name} vs ${match.awayTeam.name}` : 'null',
      homeTeamForm: homeTeamForm ? 'exists' : 'null',
      matchSeason,
      activeService: getActiveService()
    });
    
    if (match && !homeTeamForm) {
      console.log('[MatchDetails] Starting API data fetch...');
      // Start loading API data
      setApiDataLoading(true);
      
      // Only use real data from Highlightly service - no fallbacks to mock data
      if (getActiveService() === 'highlightly') {
        console.log('[MatchDetails] Fetching ONLY real data from Highlightly API...');
        
        // Fetch real data with more aggressive retry logic
        Promise.all([
          fetchRealLeagueStandings(),
          fetchRealTeamStats(match.homeTeam.id, match.homeTeam.name),
          fetchRealTeamStats(match.awayTeam.id, match.awayTeam.name),
          fetchRealHeadToHead()
        ]).then(([standings, homeStats, awayStats, h2h]) => {
          console.log(`[MatchDetails] Real API Results for ${match.homeTeam.name} vs ${match.awayTeam.name} (Season: ${matchSeason}):`, {
            standings: standings ? 'SUCCESS ✓' : 'FAILED ✗',
            homeStats: homeStats ? 'SUCCESS ✓' : 'FAILED ✗',
            awayStats: awayStats ? 'SUCCESS ✓' : 'FAILED ✗',
            h2h: h2h ? 'SUCCESS ✓' : 'FAILED ✗',
            matchDate: match.date,
            detectedSeason: matchSeason,
            competition: match.competition.name
          });
          
          // Store real data
          setRealLeagueStandings(standings);
          setRealHomeTeamStats(homeStats);
          setRealAwayTeamStats(awayStats);
          setRealHeadToHead(h2h);
          
          // Transform real data
          const realHomeTeamData = transformRealTeamData(homeStats, match.homeTeam.name);
          const realAwayTeamData = transformRealTeamData(awayStats, match.awayTeam.name);
          const realH2HData = transformRealHeadToHead(h2h);
          
          console.log('[MatchDetails] Transformed real data:', {
            realHomeTeamData: realHomeTeamData ? 'SUCCESS ✓' : 'FAILED ✗',
            realAwayTeamData: realAwayTeamData ? 'SUCCESS ✓' : 'FAILED ✗',
            realH2HData: realH2HData.length > 0 ? 'SUCCESS ✓' : 'FAILED ✗'
          });
          
          // Only use real data - set to null if not available
          setHomeTeamForm(realHomeTeamData);
          setAwayTeamForm(realAwayTeamData);
          setHeadToHeadData(realH2HData);
          
          // Log what data we're using
          console.log('[MatchDetails] Preview data loaded (REAL DATA ONLY):', {
            homeTeamForm: realHomeTeamData ? 'REAL API DATA ✓' : 'NO DATA AVAILABLE',
            awayTeamForm: realAwayTeamData ? 'REAL API DATA ✓' : 'NO DATA AVAILABLE', 
            headToHead: realH2HData.length > 0 ? 'REAL API DATA ✓' : 'NO DATA AVAILABLE',
            homeTeam: match.homeTeam.name,
            awayTeam: match.awayTeam.name
          });
          
          // For league positions, try to extract from real standings only
          if (standings && Array.isArray(standings)) {
            const homePosition = standings.find((standing: any) => 
              standing.team?.name === match.homeTeam.name
            );
            const awayPosition = standings.find((standing: any) => 
              standing.team?.name === match.awayTeam.name
            );
            
            setHomeLeaguePosition(homePosition ? {
              position: homePosition.rank || homePosition.position || standings.indexOf(homePosition) + 1,
              points: homePosition.total?.points || homePosition.points || 0,
              played: homePosition.total?.games || homePosition.played || 0,
              form: realHomeTeamData?.form?.slice(0, 3) || []
            } : null);
            
            setAwayLeaguePosition(awayPosition ? {
              position: awayPosition.rank || awayPosition.position || standings.indexOf(awayPosition) + 1,
              points: awayPosition.total?.points || awayPosition.points || 0,
              played: awayPosition.total?.games || awayPosition.played || 0,
              form: realAwayTeamData?.form?.slice(0, 3) || []
            } : null);
          } else {
            console.log('[MatchDetails] No real league standings available');
            setHomeLeaguePosition(null);
            setAwayLeaguePosition(null);
          }
          
          // Generate impressive stats only if we have real data
          if (realHomeTeamData || realAwayTeamData) {
            setImpressiveStats([
              {
                team: 'home',
                stat: 'Recent form',
                value: realHomeTeamData?.stats?.wins ? `${realHomeTeamData.stats.wins}W` : 'N/A',
                description: realHomeTeamData ? 'from last 5 matches' : 'Data unavailable'
              },
              {
                team: 'away', 
                stat: 'Recent form',
                value: realAwayTeamData?.stats?.wins ? `${realAwayTeamData.stats.wins}W` : 'N/A',
                description: realAwayTeamData ? 'from last 5 matches' : 'Data unavailable'
              }
            ]);
          } else {
            setImpressiveStats([]);
          }
          
          setApiDataLoading(false);
          console.log('[MatchDetails] Real data loading complete!');
          
          // Show toast notification about successful real data loading
          if (standings || homeStats || awayStats || h2h) {
            toast({
              title: "✅ Real Data Loaded",
              description: `Successfully loaded live data from Highlightly API for ${match.homeTeam.name} vs ${match.awayTeam.name}`,
              variant: "default",
            });
          } else {
            toast({
              title: "⚠️ Limited Data Available", 
              description: "Could not fetch complete match data from API. Some sections may be empty.",
              variant: "default",
            });
          }
        }).catch((error) => {
          console.error('[MatchDetails] Error fetching real data:', error);
          
          // Set all data to null/empty - no fallbacks to mock data
          setHomeTeamForm(null);
          setAwayTeamForm(null);
          setHomeLeaguePosition(null);
          setAwayLeaguePosition(null);
          setHeadToHeadData([]);
          setImpressiveStats([]);
          
          setApiDataLoading(false);
          
          // Show error toast notification
          toast({
            title: "❌ API Error",
            description: "Failed to load real match data from Highlightly API. Please check your connection.",
            variant: "destructive",
          });
        });
      } else {
        console.log('[MatchDetails] Not using Highlightly service - no data available');
        setApiDataLoading(false);
        toast({
          title: "ℹ️ No Data Source",
          description: "Switch to Highlightly service in the header to view real match data.",
          variant: "default",
        });
      }
    }
  }, [match, homeTeamForm, matchSeason]);

>>>>>>> 34c02657
  if (loading) {
    return <div className="min-h-screen bg-black pt-20 px-4 sm:px-6">
        <Header />
        <div className="max-w-7xl mx-auto animate-pulse">
          <div className="h-8 bg-highlight-800 rounded w-48 mb-6"></div>
          <div className="aspect-video bg-highlight-800 rounded mb-8"></div>
          <div className="h-10 bg-highlight-800 rounded w-3/4 mb-6"></div>
          <div className="h-20 bg-highlight-800 rounded mb-8"></div>
        </div>
      </div>;
  }

  if (!match) {
    return <div className="min-h-screen bg-black pt-20 px-4 sm:px-6">
        <Header />
        <div className="max-w-7xl mx-auto text-center">
          <h1 className="text-2xl font-semibold text-white">Match not found</h1>
          <button onClick={handleGoBack} className={`mt-4 flex items-center mx-auto text-sm font-medium px-4 py-2 rounded-md bg-highlight-800 hover:bg-highlight-700 transition-colors text-white ${navigating ? 'opacity-50 cursor-wait' : ''}`} disabled={navigating}>
            <ArrowLeft size={16} className="mr-2" />
            {navigating ? 'Going back...' : 'Go back'}
          </button>
        </div>
      </div>
  }

  return (
    <div className="min-h-screen bg-black text-white pt-24 pb-16">
      <Header />
      <div className="max-w-7xl mx-auto px-4 sm:px-6">
        <button 
          onClick={handleGoBack} 
          className={`flex items-center mb-6 px-4 py-2 rounded-lg bg-black/30 backdrop-blur-sm border border-white/20 hover:bg-white/10 transition-colors text-white font-medium ${navigating ? 'opacity-50 cursor-wait' : ''}`} 
          disabled={navigating}
        >
          <ArrowLeft size={18} className="mr-2" />
          {navigating ? 'Going back...' : 'Back to Home'}
        </button>

        {/* Video player or Match Preview */}
        {isPreview ? (
          // Detailed preview for matches more than 1 hour away
          <div className="mb-8 w-full space-y-6">
            {/* Teams and Match Info - Main Box */}
            <div 
              className="rounded-xl overflow-hidden p-6 relative"
              style={{
                background: 'linear-gradient(15deg, #000000 0%, #000000 60%, #1F1F1F 100%)',
                border: '1px solid #1B1B1B',
                minHeight: '200px'
              }}
            >
              {/* Country and League/Tournament Info - Top Left */}
              <div className="absolute top-4 left-4 flex items-center gap-3">
                <img
                  src={match.competition.logo}
                  alt={match.competition.name}
                  className="w-5 h-5 object-contain rounded-full bg-white p-0.5"
                  style={{ minWidth: '20px', minHeight: '20px' }}
                />
                <div className="flex-1 min-w-0">
                  <div className="text-sm font-medium text-white truncate">{match.competition.name}</div>
                  <div className="text-xs text-gray-400">International • Europe</div>
                </div>
              </div>

<<<<<<< HEAD
        {/* Team names, logos, and score section */}
        <section className="mb-8 bg-[#222222] rounded-xl p-6 shadow-sm">
          <div className="flex flex-col justify-center items-center mb-4">
            <span className={`text-sm font-medium px-3 py-1 rounded-full text-white mb-3 ${
              isUpcomingMatch(match) ? 'bg-blue-600' : 'bg-[#333333]'
            }`}>
              {isUpcomingMatch(match) ? 'UPCOMING' : 'FT'}
            </span>
          </div>
          <div className="flex flex-col md:flex-row justify-between items-center">
            <div className="flex flex-col items-center mb-6 md:mb-0 cursor-pointer hover:opacity-80 transition-opacity md:w-1/3 md:items-end" onClick={() => handleTeamClick(match.homeTeam.id)}>
              <img src={match.homeTeam.logo} alt={match.homeTeam.name} className="w-16 h-16 object-contain" onError={e => {
              const target = e.target as HTMLImageElement;
              target.src = "https://www.sofascore.com/static/images/placeholders/team.svg";
            }} />
              <span className="font-semibold text-lg mt-2 text-white hover:text-[#FFC30B] transition-colors">
                {match.homeTeam.name}
              </span>
            </div>
            
            <div className="flex items-center mb-6 md:mb-0 md:w-1/3 justify-center">
              {!isUpcomingMatch(match) && match.score ? (
              <span className="text-4xl md:text-5xl font-bold px-4 text-center text-white">
                {match.score.home} <span className="text-gray-400">-</span> {match.score.away}
              </span>
              ) : (
                <div className="text-center">
                  <span className="text-2xl md:text-3xl font-bold px-4 text-center text-gray-400">
                    VS
                  </span>
                  <div className="text-sm text-gray-400 mt-2">
                    {new Date(match.date).toLocaleDateString('en-US', {
                      weekday: 'short',
                      month: 'short', 
                      day: 'numeric'
                    })} • {new Date(match.date).toLocaleTimeString('en-US', {
                      hour: '2-digit',
                      minute: '2-digit'
                    })}
                  </div>
                </div>
              )}
            </div>
            
            <div className="flex flex-col items-center cursor-pointer hover:opacity-80 transition-opacity md:w-1/3 md:items-start" onClick={() => handleTeamClick(match.awayTeam.id)}>
              <img src={match.awayTeam.logo} alt={match.awayTeam.name} className="w-16 h-16 object-contain" onError={e => {
              const target = e.target as HTMLImageElement;
              target.src = "https://www.sofascore.com/static/images/placeholders/team.svg";
            }} />
              <span className="font-semibold text-lg mt-2 text-white hover:text-[#FFC30B] transition-colors">
                {match.awayTeam.name}
              </span>
            </div>
          </div>
        </section>

        {/* Video player for finished matches OR Match Preview for upcoming matches */}
        {!isUpcomingMatch(match) ? (
          // Show video highlights for finished/live matches
          (() => {
            // Debug logging for video URL validation
            if (match.videoUrl) {
              console.log('[MatchDetails] Video URL found:', match.videoUrl);
              console.log('[MatchDetails] isValidVideoUrl:', isValidVideoUrl(match.videoUrl));
              console.log('[MatchDetails] videoLoadError:', videoLoadError);
              console.log('[MatchDetails] contains streamff:', match.videoUrl.toLowerCase().includes('streamff'));
            }
            
            return match.videoUrl && 
                   isValidVideoUrl(match.videoUrl) && 
                   !videoLoadError && 
                   !match.videoUrl.toLowerCase().includes('streamff');
          })() && (
        <div className="mb-8 w-full">
          <div className="aspect-video bg-black rounded-lg overflow-hidden shadow-lg" ref={videoContainerRef}>
              <iframe 
                className="w-full h-full" 
                src={getVideoEmbedUrl(match.videoUrl)} 
                title={match.title} 
                frameBorder="0" 
                allow="accelerometer; autoplay; clipboard-write; encrypted-media; gyroscope; picture-in-picture" 
                allowFullScreen
                  onError={() => {
                    console.log('[MatchDetails] Video failed to load');
                    setVideoLoadError(true);
                  }}
                  onLoad={() => {
                    console.log('[MatchDetails] Video loaded successfully');
                  }}
                />
              </div>
            </div>
          )
        ) : (
          // Show match preview for upcoming matches
          <div className="mb-8">
            <div className="bg-gradient-to-br from-[#1a1a1a] to-[#111111] rounded-xl p-6 shadow-xl border border-gray-800/30">
              <div className="flex items-center justify-center mb-6">
                <div className="flex items-center space-x-3">
                  <div className="w-8 h-8 bg-gradient-to-r from-blue-500 to-blue-600 rounded-full flex items-center justify-center shadow-lg">
                    <span className="text-white text-lg font-bold">📅</span>
                  </div>
                  <h3 className="text-2xl font-bold text-white">Match Preview</h3>
                </div>
              </div>
              
              <div className="grid grid-cols-1 md:grid-cols-2 gap-6">
                {/* Match Information */}
                <div className="bg-[#2a2a2a] rounded-lg p-4">
                  <h4 className="text-lg font-semibold text-white mb-4 flex items-center">
                    <Clock className="w-5 h-5 mr-2 text-blue-400" />
                    Match Details
                  </h4>
                  <div className="space-y-3 text-sm">
                    <div className="flex justify-between">
                      <span className="text-gray-400">Date:</span>
                      <span className="text-white">{exactDate}</span>
                    </div>
                    <div className="flex justify-between">
                      <span className="text-gray-400">Time:</span>
                      <span className="text-white">
                        {new Date(match.date).toLocaleTimeString('en-US', {
                          hour: '2-digit',
                          minute: '2-digit'
                        })}
                      </span>
                    </div>
                    <div className="flex justify-between">
                      <span className="text-gray-400">Competition:</span>
                      <span className="text-white">{match.competition.name}</span>
                    </div>
                  </div>
                </div>
                
                {/* Recent Form */}
                <div className="bg-[#2a2a2a] rounded-lg p-4">
                  <h4 className="text-lg font-semibold text-white mb-4 flex items-center">
                    <BarChart4 className="w-5 h-5 mr-2 text-green-400" />
                    Recent Form
                  </h4>
                  <div className="space-y-3">
                    <div>
                      <div className="flex items-center justify-between mb-2">
                        <span className="text-white font-medium">{match.homeTeam.name}</span>
                        <div className="flex space-x-1">
                          {['W', 'W', 'D', 'L', 'W'].map((result, i) => (
                            <span key={i} className={`w-6 h-6 rounded-full text-xs font-bold flex items-center justify-center ${
                              result === 'W' ? 'bg-green-500 text-white' :
                              result === 'D' ? 'bg-yellow-500 text-black' :
                              'bg-red-500 text-white'
                            }`}>
                              {result}
                            </span>
                          ))}
                        </div>
                      </div>
                    </div>
                    <div>
                      <div className="flex items-center justify-between">
                        <span className="text-white font-medium">{match.awayTeam.name}</span>
                        <div className="flex space-x-1">
                          {['L', 'W', 'W', 'D', 'W'].map((result, i) => (
                            <span key={i} className={`w-6 h-6 rounded-full text-xs font-bold flex items-center justify-center ${
                              result === 'W' ? 'bg-green-500 text-white' :
                              result === 'D' ? 'bg-yellow-500 text-black' :
                              'bg-red-500 text-white'
                            }`}>
                              {result}
                            </span>
                          ))}
                        </div>
                      </div>
                    </div>
                  </div>
                </div>
              </div>
            </div>
          </div>
        )}

        {/* Match Events Timeline section OR Predicted Lineups for upcoming matches */}
        <section className="mb-8">
          <div className="bg-gradient-to-br from-[#1a1a1a] to-[#111111] rounded-xl p-6 shadow-xl border border-gray-800/30">
            <div className="flex items-center justify-center mb-8">
              <div className="flex items-center space-x-3">
                <div className="w-8 h-8 bg-gradient-to-r from-[#FFC30B] to-[#FFD700] rounded-full flex items-center justify-center shadow-lg">
                  <span className="text-black text-lg font-bold">{isUpcomingMatch(match) ? '👥' : '⚡'}</span>
                </div>
                <h3 className="text-2xl font-bold text-white">{isUpcomingMatch(match) ? 'Expected Lineups' : 'Match Events'}</h3>
              </div>
            </div>
            
            {!isUpcomingMatch(match) && match.events && match.events.length > 0 ? (
              <div className="relative">
                {/* Central timeline line with gradient */}
                <div className="absolute left-1/2 transform -translate-x-0.5 h-full w-1 bg-gradient-to-b from-[#FFC30B] via-gray-600 to-[#FFC30B] opacity-60 shadow-sm"></div>
                
                <div className="space-y-4">
                  {match.events
                    .sort((a, b) => {
                      const getMinute = (time: string) => {
                        const match = time.match(/(\d+)(?:\+(\d+))?/);
                        if (match) {
                          const base = parseInt(match[1]);
                          const added = match[2] ? parseInt(match[2]) : 0;
                          return base + added;
                        }
                        return parseInt(time) || 0;
                      };
                      return getMinute(a.time) - getMinute(b.time);
                    })
                    .map((event, index) => {
                      const getEventStyle = (type: string) => {
                        switch (type) {
                          case 'Goal': 
                            return { 
                              icon: '⚽', 
                              bg: 'bg-gradient-to-r from-green-500 to-green-600',
                              glow: 'shadow-green-500/50'
                            };
                          case 'Penalty': 
                            return { 
                              icon: '🥅', 
                              bg: 'bg-gradient-to-r from-green-600 to-green-700',
                              glow: 'shadow-green-600/50'
                            };
                          case 'Own Goal': 
                            return { 
                              icon: '😬', 
                              bg: 'bg-gradient-to-r from-orange-500 to-orange-600',
                              glow: 'shadow-orange-500/50'
                            };
                          case 'Yellow Card': 
                            return { 
                              icon: '🟨', 
                              bg: 'bg-gradient-to-r from-yellow-500 to-yellow-600',
                              glow: 'shadow-yellow-500/50'
                            };
                          case 'Red Card': 
                            return { 
                              icon: '🟥', 
                              bg: 'bg-gradient-to-r from-red-500 to-red-600',
                              glow: 'shadow-red-500/50'
                            };
                          case 'Substitution': 
                            return { 
                              icon: '🔄', 
                              bg: 'bg-gradient-to-r from-blue-500 to-blue-600',
                              glow: 'shadow-blue-500/50'
                            };
                          default: 
                            return { 
                              icon: '📋', 
                              bg: 'bg-gradient-to-r from-gray-500 to-gray-600',
                              glow: 'shadow-gray-500/50'
                            };
                        }
                      };

                      const eventStyle = getEventStyle(event.type);
                      const isHomeTeam = event.team.id.toString() === match.homeTeam.id.toString();
                      
                      return (
                        <div key={index} className="relative flex items-center">
                          {/* Timeline dot with animation */}
                          <div className="absolute left-1/2 transform -translate-x-1/2 z-20">
                            <div className={`w-8 h-8 ${eventStyle.bg} rounded-full flex items-center justify-center shadow-lg ${eventStyle.glow} border-2 border-white/20 transition-all duration-300 hover:scale-110`}>
                              <span className="text-white text-sm">{eventStyle.icon}</span>
                            </div>
                            {/* Pulse animation for goals */}
                            {(event.type === 'Goal' || event.type === 'Penalty') && (
                              <div className="absolute inset-0 w-8 h-8 bg-green-500 rounded-full animate-ping opacity-20"></div>
                            )}
                          </div>
                          
                          {/* Team-specific sides with cards at ultra-extreme distance from center line */}
                          <div className="w-full flex justify-center">
                            <div className={`w-56 ${isHomeTeam ? 'mr-[20rem]' : 'ml-[20rem]'}`}>
                              <div className={`bg-gradient-to-r ${
                                isHomeTeam 
                                  ? 'from-[#2a2a2a] to-[#1f1f1f] border-l-2 border-[#FFC30B]' 
                                  : 'from-[#1f1f1f] to-[#2a2a2a] border-r-2 border-white'
                              } rounded-lg p-3 shadow-lg hover:shadow-xl transition-all duration-300 hover:scale-105 backdrop-blur-sm`}>
                                
                                {/* Compact header with time and event type */}
                                <div className="flex items-center justify-between mb-2">
                                  <div className={`flex items-center space-x-2 ${!isHomeTeam ? 'flex-row-reverse space-x-reverse' : ''}`}>
                                    <span className={`text-sm font-bold px-2 py-1 rounded-full ${
                                      event.type === 'Goal' || event.type === 'Penalty' 
                                        ? 'bg-green-500 text-white' 
                                        : event.type === 'Red Card' 
                                        ? 'bg-red-500 text-white'
                                        : event.type === 'Yellow Card'
                                        ? 'bg-yellow-500 text-black'
                                        : 'bg-gray-600 text-white'
                                    }`}>
                                      {event.time}'
                                    </span>
                                    <span className="text-white/80 font-medium text-xs uppercase tracking-wider">{event.type}</span>
                                  </div>
                                </div>
                                
                                {/* Compact player and team info */}
                                <div className={`flex items-center space-x-2 ${!isHomeTeam ? 'flex-row-reverse space-x-reverse' : ''}`}>
                                  <div className="flex-shrink-0">
                                    <img 
                                      src={event.team.logo} 
                                      alt={event.team.name} 
                                      className="w-5 h-5 object-contain rounded-full bg-white/10 p-0.5" 
                                      onError={e => {
                                        const target = e.target as HTMLImageElement;
                                        target.src = "https://www.sofascore.com/static/images/placeholders/team.svg";
                                      }} 
                                    />
                                  </div>
                                  <div className={`flex-1 min-w-0 ${!isHomeTeam ? 'text-right' : ''}`}>
                                    <p className="text-white font-semibold text-sm leading-tight truncate">{event.player}</p>
                                    {event.type === 'Goal' && event.assist && (
                                      <p className="text-green-300 text-xs opacity-90 truncate">
                                        <span className="font-medium">Assist:</span> {event.assist}
                                      </p>
                                    )}
                                    {event.type === 'Substitution' && event.substituted && (
                                      <p className="text-red-300 text-xs opacity-90 truncate">
                                        <span className="font-medium">Out:</span> {event.substituted}
                                      </p>
                                    )}
                                  </div>
                                </div>
                              </div>
                            </div>
                          </div>
                        </div>
                      );
                    })}
                </div>
              </div>
            ) : (
              <div className="text-center py-12">
                <div className="inline-flex items-center justify-center w-16 h-16 bg-gray-700/50 rounded-full mb-4">
                  <span className="text-gray-400 text-2xl">📋</span>
                </div>
                <p className="text-gray-400 text-lg">No match events available</p>
                <p className="text-gray-500 text-sm mt-2">Events will appear here when the match begins</p>
              </div>
            )}
          </div>
        </section>
        
        <section className="mb-4">
          <div className="flex flex-wrap items-center text-sm text-gray-400 mb-4 space-x-6">
            <div className="flex items-center">
              <Calendar size={16} className="mr-2" />
              <span>{exactDate}</span>
            </div>
            <div className="flex items-center">
              <Clock size={16} className="mr-2" />
              <span>{formattedDate}</span>
            </div>
            <div className="flex items-center">
              <Eye size={16} className="mr-2" />
              <span>{new Intl.NumberFormat('en-US').format(match.views)} views</span>
=======
              {/* Reminder Toggle - Top Right */}
              <div className="absolute top-4 right-4">
                <button
                  onClick={() => setReminderEnabled(!reminderEnabled)}
                  className={`relative inline-flex h-8 w-16 items-center rounded-full transition-colors focus:outline-none focus:ring-2 focus:ring-white/20 focus:ring-offset-2 focus:ring-offset-transparent ${
                    reminderEnabled ? 'bg-[#FFC30B]' : 'bg-black/30 backdrop-blur-sm border border-white/20'
                  }`}
                >
                  <span
                    className={`inline-flex h-6 w-6 items-center justify-center transform rounded-full bg-white transition-transform shadow-sm ${
                      reminderEnabled ? 'translate-x-9' : 'translate-x-1'
                    }`}
                  >
                    <Bell 
                      className={`h-3 w-3 ${reminderEnabled ? 'text-[#FFC30B]' : 'text-gray-400'}`}
                    />
                  </span>
                </button>
              </div>

              {/* Teams Section - Centered */}
              <div className="flex items-center justify-center mt-16 mb-6">
                {/* Home Team */}
                <div className="text-center flex-1">
                  <img 
                    src={match.homeTeam.logo} 
                    alt={match.homeTeam.name}
                    className="w-16 h-16 object-contain mx-auto mb-3" 
                  />
                  <div className="text-white font-medium text-base">{match.homeTeam.name}</div>
                </div>

                {/* Match Time and Day - Centered */}
                <div className="text-center px-8">
                  {timeUntilMatch && (
                    <div className="bg-orange-500 text-white px-3 py-1 rounded-full text-xs font-bold mb-3">
                      {timeUntilMatch.includes('h') ? `KICKOFF IN ${timeUntilMatch}` : `STARTING IN ${timeUntilMatch}`}
                    </div>
                  )}
                  <div className="text-white text-5xl font-bold mb-2">
                    {new Date(match.date).toLocaleTimeString('en-US', { 
                      hour: '2-digit', 
                      minute: '2-digit', 
                      hour12: false 
                    })}
                  </div>
                  <div className="text-gray-400 text-sm">
                    {new Date(match.date).toLocaleDateString('en-US', { 
                      weekday: 'long'
                    })}
                  </div>
                </div>

                {/* Away Team */}
                <div className="text-center flex-1">
                  <img 
                    src={match.awayTeam.logo} 
                    alt={match.awayTeam.name}
                    className="w-16 h-16 object-contain mx-auto mb-3" 
                  />
                  <div className="text-white font-medium text-base">{match.awayTeam.name}</div>
                </div>
              </div>

              {/* Full Date - Bottom */}
              <div className="text-center text-gray-400 text-sm">
                {new Date(match.date).toLocaleDateString('en-US', { 
                  year: 'numeric',
                  month: 'long', 
                  day: 'numeric'
                })}
              </div>
            </div>

            {/* Pre-season fixture banner */}
            {isPreSeasonMatch() && (
              <div className="bg-gradient-to-r from-orange-500/20 to-yellow-500/20 border border-orange-500/30 rounded-xl p-4">
                <div className="flex items-center justify-center mb-2">
                  <div className="text-orange-400 mr-2">🏟️</div>
                  <h4 className="text-white font-semibold">Pre-Season Fixture</h4>
                </div>
                <p className="text-center text-sm text-gray-300 mb-2">
                  This appears to be an early season or pre-season match for {match.competition.name} {matchSeason}.
                </p>
                <p className="text-center text-xs text-gray-400">
                  Statistical data will become more comprehensive once the regular season begins and teams have played several matches.
                </p>
              </div>
            )}

            {/* League Standings */}
            <div 
              className="rounded-xl p-6 border overflow-hidden"
              style={{
                background: '#000000',
                border: '1px solid #1B1B1B'
              }}
            >
              <h4 className="text-lg font-semibold mb-4 text-center text-white">LEAGUE STANDINGS</h4>
              
              {apiDataLoading ? (
                <div className="text-center text-gray-400 py-8">
                  <div className="animate-spin w-6 h-6 border-2 border-yellow-500 border-t-transparent rounded-full mx-auto mb-2"></div>
                  {getActiveService() === 'highlightly' ? 'Loading real standings from Highlightly API...' : 'Loading standings...'}
                </div>
              ) : (
                <>
                  <div className="grid grid-cols-2 gap-4">
                    {/* Home Team Position */}
                    {homeLeaguePosition ? (
                      <div className="bg-gray-800/50 rounded-lg p-4 text-center">
                        <div className="text-2xl font-bold text-yellow-400">
                          {homeLeaguePosition.position}
                        </div>
                        <div className="text-sm text-gray-400">Position</div>
                        <div className="text-lg font-semibold text-white mt-2">
                          {match.homeTeam.name}
                        </div>
                        <div className="text-sm text-gray-400">
                          {homeLeaguePosition.points} pts • {homeLeaguePosition.played} games
                        </div>
                        <div className="flex justify-center space-x-1 mt-2">
                          {(homeLeaguePosition.form || []).map((result: string, idx: number) => (
                            <div key={idx} className={`w-6 h-6 rounded-full text-xs font-bold flex items-center justify-center ${
                              result === 'W' ? 'bg-green-500 text-white' : 
                              result === 'L' ? 'bg-red-500 text-white' : 'bg-gray-500 text-white'
                            }`}>
                              {result}
                            </div>
                          ))}
                        </div>
                      </div>
                    ) : (
                      <div className="bg-gray-800/50 rounded-lg p-4 text-center">
                        <div className="text-gray-400 text-sm">
                          <div className="mb-2">📊</div>
                          <div className="text-white font-medium text-sm mb-1">{match.homeTeam.name}</div>
                          <div className="text-xs">
                            {isPreSeasonMatch() 
                              ? "Season hasn't started yet" 
                              : "No standings data available"}
                          </div>
                        </div>
                      </div>
                    )}

                    {/* Away Team Position */}
                    {awayLeaguePosition ? (
                      <div className="bg-gray-800/50 rounded-lg p-4 text-center">
                        <div className="text-2xl font-bold text-yellow-400">
                          {awayLeaguePosition.position}
                        </div>
                        <div className="text-sm text-gray-400">Position</div>
                        <div className="text-lg font-semibold text-white mt-2">
                          {match.awayTeam.name}
                        </div>
                        <div className="text-sm text-gray-400">
                          {awayLeaguePosition.points} pts • {awayLeaguePosition.played} games
                        </div>
                        <div className="flex justify-center space-x-1 mt-2">
                          {(awayLeaguePosition.form || []).map((result: string, idx: number) => (
                            <div key={idx} className={`w-6 h-6 rounded-full text-xs font-bold flex items-center justify-center ${
                              result === 'W' ? 'bg-green-500 text-white' : 
                              result === 'L' ? 'bg-red-500 text-white' : 'bg-gray-500 text-white'
                            }`}>
                              {result}
                            </div>
                          ))}
                        </div>
                      </div>
                    ) : (
                      <div className="bg-gray-800/50 rounded-lg p-4 text-center">
                        <div className="text-gray-400 text-sm">
                          <div className="mb-2">📊</div>
                          <div className="text-white font-medium text-sm mb-1">{match.awayTeam.name}</div>
                          <div className="text-xs">
                            {isPreSeasonMatch() 
                              ? "Season hasn't started yet" 
                              : "No standings data available"}
                          </div>
                        </div>
                      </div>
                    )}
                  </div>
                  
                  {/* Show comprehensive empty state if neither team has standings */}
                  {!homeLeaguePosition && !awayLeaguePosition && (
                    <div className="text-center py-4 mt-4 bg-gray-800/30 rounded-lg border border-gray-700/50">
                      <div className="text-gray-400 text-sm">
                        <div className="mb-2">📋</div>
                        <p className="text-white font-medium text-sm mb-2">League Standings Unavailable</p>
                        <p className="text-xs px-4">
                          {getNoDataMessage('standings')}
                        </p>
                        {isPreSeasonMatch() && (
                          <p className="text-gray-500 text-xs mt-3 px-4">
                            📅 League tables will be updated once the {match.competition.name} {matchSeason} season begins and teams have played matches.
                          </p>
                        )}
                      </div>
                    </div>
                  )}
                </>
              )}
            </div>

            {/* Last Matches with Integrated Head-to-Head */}
            <div 
              className="rounded-xl p-6 border overflow-hidden"
              style={{
                background: '#000000',
                border: '1px solid #1B1B1B'
              }}
            >
              {/* Team Headers */}
              <div className="flex items-center justify-between mb-6">
                <div className="text-center">
                  <h4 className="text-white font-semibold text-sm uppercase tracking-wide">
                    {match.homeTeam.name}: LAST MATCHES
                  </h4>
                </div>
                <div className="text-center">
                  <h4 className="text-white font-semibold text-sm uppercase tracking-wide">
                    {match.awayTeam.name}: LAST MATCHES
                  </h4>
                </div>
              </div>
              
              {apiDataLoading ? (
                <div className="text-center text-gray-400 py-8">
                  <div className="animate-spin w-6 h-6 border-2 border-yellow-500 border-t-transparent rounded-full mx-auto mb-2"></div>
                  {getActiveService() === 'highlightly' ? 'Loading real team data from Highlightly API...' : 'Loading form data...'}
                </div>
              ) : (
                <>
                  {/* Pre-season context banner */}
                  {isPreSeasonMatch() && (homeTeamForm || awayTeamForm) && (
                    <div className="mb-4 bg-orange-500/10 border border-orange-500/20 rounded-lg p-3">
                      <p className="text-center text-xs text-orange-300">
                        🏆 Pre-season fixture: Form data shown is from the previous season ({parseInt(matchSeason) - 1})
                      </p>
                    </div>
                  )}
                  
                  {homeTeamForm || awayTeamForm ? (
                    <>
                      {/* Form circles */}
                      <div className="flex justify-between items-center mb-8">
                        <div className="flex space-x-1.5">
                          {Array.from({ length: 10 }, (_, index) => {
                            const result = homeTeamForm?.form?.[index];
                            return (
                              <div key={index} className={`w-7 h-7 rounded-full text-xs font-bold flex items-center justify-center ${
                                result === 'W' ? 'bg-green-500 text-white' : 
                                result === 'L' ? 'bg-red-500 text-white' : 
                                result === 'D' ? 'bg-yellow-500 text-black' : 'bg-gray-800 border border-gray-400 text-gray-400'
                              }`}>
                                {result || '-'}
                              </div>
                            );
                          })}
                        </div>
                        
                        <div className="text-center px-8">
                          <div className="text-white text-sm font-medium">OUTCOME</div>
                        </div>
                        
                        <div className="flex space-x-1.5">
                          {Array.from({ length: 10 }, (_, index) => {
                            const result = awayTeamForm?.form?.[index];
                            return (
                              <div key={index} className={`w-7 h-7 rounded-full text-xs font-bold flex items-center justify-center ${
                                result === 'W' ? 'bg-green-500 text-white' : 
                                result === 'L' ? 'bg-red-500 text-white' : 
                                result === 'D' ? 'bg-yellow-500 text-black' : 'bg-gray-800 border border-gray-400 text-gray-400'
                              }`}>
                                {result || '-'}
                              </div>
                            );
                          })}
                        </div>
                      </div>

                      {/* Stats Grid */}
                      <div className="grid grid-cols-1 gap-4 mb-8">
                        {/* Over 2.5 Goals */}
                        <div className="flex justify-between items-center">
                          <div className="flex space-x-1.5">
                            {Array.from({ length: 10 }, (_, index) => {
                              const match = homeTeamForm?.recentMatches?.[index];
                              const over25 = match ? (match.homeScore + match.awayScore) > 2.5 : false;
                              return (
                                <div key={index} className="w-7 h-7 rounded-full border border-gray-400 flex items-center justify-center bg-gray-800">
                                  {match && over25 && <div className="w-1.5 h-1.5 bg-white rounded-full"></div>}
                                </div>
                              );
                            })}
                          </div>
                          
                          <div className="text-center px-8">
                            <div className="text-white text-sm font-medium">OVER 2.5</div>
                          </div>
                          
                          <div className="flex space-x-1.5">
                            {Array.from({ length: 10 }, (_, index) => {
                              const match = awayTeamForm?.recentMatches?.[index];
                              const over25 = match ? (match.homeScore + match.awayScore) > 2.5 : false;
                              return (
                                <div key={index} className="w-7 h-7 rounded-full border border-gray-400 flex items-center justify-center bg-gray-800">
                                  {match && over25 && <div className="w-1.5 h-1.5 bg-white rounded-full"></div>}
                                </div>
                              );
                            })}
                          </div>
                        </div>

                        {/* Under 2.5 Goals */}
                        <div className="flex justify-between items-center">
                          <div className="flex space-x-1.5">
                            {Array.from({ length: 10 }, (_, index) => {
                              const match = homeTeamForm?.recentMatches?.[index];
                              const under25 = match ? (match.homeScore + match.awayScore) <= 2.5 : false;
                              return (
                                <div key={index} className="w-7 h-7 rounded-full border border-gray-400 flex items-center justify-center bg-gray-800">
                                  {match && under25 && <div className="w-1.5 h-1.5 bg-white rounded-full"></div>}
                                </div>
                              );
                            })}
                          </div>
                          
                          <div className="text-center px-8">
                            <div className="text-white text-sm font-medium">UNDER 2.5</div>
                          </div>
                          
                          <div className="flex space-x-1.5">
                            {Array.from({ length: 10 }, (_, index) => {
                              const match = awayTeamForm?.recentMatches?.[index];
                              const under25 = match ? (match.homeScore + match.awayScore) <= 2.5 : false;
                              return (
                                <div key={index} className="w-7 h-7 rounded-full border border-gray-400 flex items-center justify-center bg-gray-800">
                                  {match && under25 && <div className="w-1.5 h-1.5 bg-white rounded-full"></div>}
                                </div>
                              );
                            })}
                          </div>
                        </div>

                        {/* Clean Sheet */}
                        <div className="flex justify-between items-center">
                          <div className="flex space-x-1.5">
                            {Array.from({ length: 10 }, (_, index) => {
                              const match = homeTeamForm?.recentMatches?.[index];
                              const cleanSheet = match ? (match.isHome ? match.awayScore === 0 : match.homeScore === 0) : false;
                              return (
                                <div key={index} className="w-7 h-7 rounded-full border border-gray-400 flex items-center justify-center bg-gray-800">
                                  {match && cleanSheet && <div className="w-1.5 h-1.5 bg-white rounded-full"></div>}
                                </div>
                              );
                            })}
                          </div>
                          
                          <div className="text-center px-8">
                            <div className="text-white text-sm font-medium">CLEAN SHEET</div>
                          </div>
                          
                          <div className="flex space-x-1.5">
                            {Array.from({ length: 10 }, (_, index) => {
                              const match = awayTeamForm?.recentMatches?.[index];
                              const cleanSheet = match ? (match.isHome ? match.awayScore === 0 : match.homeScore === 0) : false;
                              return (
                                <div key={index} className="w-7 h-7 rounded-full border border-gray-400 flex items-center justify-center bg-gray-800">
                                  {match && cleanSheet && <div className="w-1.5 h-1.5 bg-white rounded-full"></div>}
                                </div>
                              );
                            })}
                          </div>
                        </div>

                        {/* Failed to Score */}
                        <div className="flex justify-between items-center">
                          <div className="flex space-x-1.5">
                            {Array.from({ length: 10 }, (_, index) => {
                              const match = homeTeamForm?.recentMatches?.[index];
                              const failedToScore = match ? (match.isHome ? match.homeScore === 0 : match.awayScore === 0) : false;
                              return (
                                <div key={index} className="w-7 h-7 rounded-full border border-gray-400 flex items-center justify-center bg-gray-800">
                                  {match && failedToScore && <div className="w-1.5 h-1.5 bg-white rounded-full"></div>}
                                </div>
                              );
                            })}
                          </div>
                          
                          <div className="text-center px-8">
                            <div className="text-white text-sm font-medium">FAILED TO SCORE</div>
                          </div>
                          
                          <div className="flex space-x-1.5">
                            {Array.from({ length: 10 }, (_, index) => {
                              const match = awayTeamForm?.recentMatches?.[index];
                              const failedToScore = match ? (match.isHome ? match.homeScore === 0 : match.awayScore === 0) : false;
                              return (
                                <div key={index} className="w-7 h-7 rounded-full border border-gray-400 flex items-center justify-center bg-gray-800">
                                  {match && failedToScore && <div className="w-1.5 h-1.5 bg-white rounded-full"></div>}
                                </div>
                              );
                            })}
                          </div>
                        </div>

                        {/* Conceded */}
                        <div className="flex justify-between items-center">
                          <div className="flex space-x-1.5">
                            {Array.from({ length: 10 }, (_, index) => {
                              const match = homeTeamForm?.recentMatches?.[index];
                              const conceded = match ? (match.isHome ? match.awayScore > 0 : match.homeScore > 0) : false;
                              return (
                                <div key={index} className="w-7 h-7 rounded-full border border-gray-400 flex items-center justify-center bg-gray-800">
                                  {match && conceded && <div className="w-1.5 h-1.5 bg-white rounded-full"></div>}
                                </div>
                              );
                            })}
                          </div>
                          
                          <div className="text-center px-8">
                            <div className="text-white text-sm font-medium">CONCEDED</div>
                          </div>
                          
                          <div className="flex space-x-1.5">
                            {Array.from({ length: 10 }, (_, index) => {
                              const match = awayTeamForm?.recentMatches?.[index];
                              const conceded = match ? (match.isHome ? match.awayScore > 0 : match.homeScore > 0) : false;
                              return (
                                <div key={index} className="w-7 h-7 rounded-full border border-gray-400 flex items-center justify-center bg-gray-800">
                                  {match && conceded && <div className="w-1.5 h-1.5 bg-white rounded-full"></div>}
                                </div>
                              );
                            })}
                          </div>
                        </div>

                        {/* Conceded Two */}
                        <div className="flex justify-between items-center">
                          <div className="flex space-x-1.5">
                            {Array.from({ length: 10 }, (_, index) => {
                              const match = homeTeamForm?.recentMatches?.[index];
                              const concededTwo = match ? (match.isHome ? match.awayScore >= 2 : match.homeScore >= 2) : false;
                              return (
                                <div key={index} className="w-7 h-7 rounded-full border border-gray-400 flex items-center justify-center bg-gray-800">
                                  {match && concededTwo && <div className="w-1.5 h-1.5 bg-white rounded-full"></div>}
                                </div>
                              );
                            })}
                          </div>
                          
                          <div className="text-center px-8">
                            <div className="text-white text-sm font-medium">CONCEDED TWO</div>
                          </div>
                          
                          <div className="flex space-x-1.5">
                            {Array.from({ length: 10 }, (_, index) => {
                              const match = awayTeamForm?.recentMatches?.[index];
                              const concededTwo = match ? (match.isHome ? match.awayScore >= 2 : match.homeScore >= 2) : false;
                              return (
                                <div key={index} className="w-7 h-7 rounded-full border border-gray-400 flex items-center justify-center bg-gray-800">
                                  {match && concededTwo && <div className="w-1.5 h-1.5 bg-white rounded-full"></div>}
                                </div>
                              );
                            })}
                          </div>
                        </div>
                      </div>

                      {/* Head-to-Head Section */}
                      {headToHeadData.length > 0 && (
                        <>
                          <div className="border-t border-white/10 pt-6 mb-4">
                            <h4 className="text-lg font-semibold text-center text-white mb-4">HEAD-TO-HEAD</h4>
                          </div>
                          
                          <div className="space-y-3">
                            {headToHeadData.map((encounter, index) => (
                              <div key={index} className="flex items-center justify-between bg-gray-800/50 rounded-lg p-4">
                                <div className="text-sm text-gray-400 min-w-[100px]">{encounter.date}</div>
                                <div className="flex items-center justify-center flex-1">
                                  <div className="text-center">
                                    <div className="text-white font-medium text-sm">
                                      {encounter.homeTeam} <span className="text-yellow-400 font-bold mx-3">{encounter.score}</span> {encounter.awayTeam}
                                    </div>
                                  </div>
                                </div>
                                <div className="text-sm text-gray-400 min-w-[120px] text-right">{encounter.competition}</div>
                              </div>
                            ))}
                          </div>
                        </>
                      )}
                    </>
                  ) : (
                    <div className="text-center py-6">
                      <div className="text-gray-400 text-sm">
                        <div className="mb-2">📊</div>
                        <p className="text-white font-medium text-sm mb-2">Team Form Data Unavailable</p>
                        <p className="text-xs px-4">
                          {getNoDataMessage('form')}
                        </p>
                        {isPreSeasonMatch() && (
                          <p className="text-gray-500 text-xs mt-3 px-4">
                            📅 Form data will be updated once teams have played matches in the {match.competition.name} {matchSeason} season.
                          </p>
                        )}
                      </div>
                    </div>
                  )}
                </>
              )}
            </div>
          </div>
        ) : isImminent ? (
          // Streamlined imminent layout for matches less than 1 hour away
          <div className="mb-8 w-full">
            <div 
              className="rounded-xl overflow-hidden p-8 relative"
              style={{
                background: 'linear-gradient(45deg, #000000 0%, #374151 100%)',
                border: '1px solid rgba(255, 255, 255, 0.1)',
                minHeight: '300px'
              }}
            >
              {/* Competition Info - Top Left */}
              <div className="absolute top-6 left-6 flex items-center gap-3">
                <img
                  src={match.competition.logo}
                  alt={match.competition.name}
                  className="w-6 h-6 object-contain rounded-full bg-white p-0.5"
                />
                <div>
                  <div className="text-sm font-medium text-white">{match.competition.name}</div>
                  <div className="text-xs text-gray-400">Live Soon</div>
                </div>
              </div>

              {/* Actions - Top Right */}
              <div className="absolute top-6 right-6 flex items-center gap-3">
                <button
                  onClick={() => setReminderEnabled(!reminderEnabled)}
                  className={`relative inline-flex h-10 w-20 items-center rounded-full transition-colors ${
                    reminderEnabled ? 'bg-[#FFC30B]' : 'bg-black/40 border border-white/20'
                  }`}
                >
                  <span
                    className={`inline-flex h-8 w-8 items-center justify-center transform rounded-full bg-white transition-transform ${
                      reminderEnabled ? 'translate-x-11' : 'translate-x-1'
                    }`}
                  >
                    <Bell className={`h-4 w-4 ${reminderEnabled ? 'text-[#FFC30B]' : 'text-gray-400'}`} />
                  </span>
                </button>
                <button
                  onClick={handleShare}
                  className="h-10 w-10 rounded-full bg-black/40 border border-white/20 hover:bg-white/10 transition-colors flex items-center justify-center"
                >
                  <Share2 className="h-4 w-4 text-white" />
                </button>
              </div>

              {/* Imminent Badge - Top Center */}
              <div className="absolute top-6 left-1/2 transform -translate-x-1/2">
                <div className="bg-orange-500 text-white px-4 py-2 rounded-full text-sm font-bold animate-pulse">
                  STARTING SOON
                </div>
              </div>

              {/* Teams and Score - Centered */}
              <div className="flex items-center justify-center mt-20 mb-8">
                {/* Home Team */}
                <div className="text-center flex-1">
                  <img 
                    src={match.homeTeam.logo} 
                    alt={match.homeTeam.name}
                    className="w-24 h-24 object-contain mx-auto mb-4" 
                  />
                  <div className="text-white font-semibold text-xl">{match.homeTeam.name}</div>
                  {homeLeaguePosition && (
                    <div className="text-gray-400 text-sm mt-2">
                      #{homeLeaguePosition.position} • {homeLeaguePosition.points} pts
                    </div>
                  )}
                </div>

                {/* Countdown and Time */}
                <div className="text-center px-12">
                  <div className="text-white text-3xl font-bold mb-2">
                    {new Date(match.date).toLocaleTimeString('en-US', { 
                      hour: '2-digit', 
                      minute: '2-digit', 
                      hour12: false 
                    })}
                  </div>
                  <div className="text-gray-400 text-sm mb-3">KICKOFF</div>
                  {timeUntilMatch && (
                    <div className="bg-red-500 text-white px-4 py-2 rounded-full text-lg font-bold">
                      {timeUntilMatch}
                    </div>
                  )}
                  <div className="text-gray-400 text-xs mt-3">
                    {new Date(match.date).toLocaleDateString('en-US', { 
                      weekday: 'long',
                      month: 'short',
                      day: 'numeric'
                    })}
                  </div>
                </div>

                {/* Away Team */}
                <div className="text-center flex-1">
                  <img 
                    src={match.awayTeam.logo} 
                    alt={match.awayTeam.name}
                    className="w-24 h-24 object-contain mx-auto mb-4" 
                  />
                  <div className="text-white font-semibold text-xl">{match.awayTeam.name}</div>
                  {awayLeaguePosition && (
                    <div className="text-gray-400 text-sm mt-2">
                      #{awayLeaguePosition.position} • {awayLeaguePosition.points} pts
                    </div>
                  )}
                </div>
              </div>

              {/* Quick Form Comparison */}
              {(homeTeamForm || awayTeamForm) && (
                <div className="flex justify-center items-center mt-8">
                  <div className="bg-black/40 rounded-lg p-4 border border-white/10">
                    <div className="text-center text-white text-sm font-medium mb-3">Recent Form</div>
                    <div className="flex items-center gap-4">
                      <div className="flex space-x-1">
                        {Array.from({ length: 5 }, (_, index) => {
                          const result = homeTeamForm?.form?.[index];
                          return (
                            <div key={index} className={`w-6 h-6 rounded-full text-xs font-bold flex items-center justify-center ${
                              result === 'W' ? 'bg-green-500 text-white' : 
                              result === 'L' ? 'bg-red-500 text-white' : 
                              result === 'D' ? 'bg-gray-500 text-white' : 'bg-gray-700 text-gray-400'
                            }`}>
                              {result || '?'}
                            </div>
                          );
                        })}
                      </div>
                      <div className="text-white text-sm">VS</div>
                      <div className="flex space-x-1">
                        {Array.from({ length: 5 }, (_, index) => {
                          const result = awayTeamForm?.form?.[index];
                          return (
                            <div key={index} className={`w-6 h-6 rounded-full text-xs font-bold flex items-center justify-center ${
                              result === 'W' ? 'bg-green-500 text-white' : 
                              result === 'L' ? 'bg-red-500 text-white' : 
                              result === 'D' ? 'bg-gray-500 text-white' : 'bg-gray-700 text-gray-400'
                            }`}>
                              {result || '?'}
                            </div>
                          );
                        })}
                      </div>
                    </div>
                  </div>
                </div>
              )}
>>>>>>> 34c02657
            </div>
          </div>
        ) : isFullTime ? (
          // Full-time result display with vertical timeline
          <div className="mb-8 w-full space-y-6">
            {/* Teams and Final Score - Main Box */}
            <div 
              className="rounded-xl overflow-hidden p-6 relative"
              style={{
                background: 'linear-gradient(15deg, #000000 0%, #000000 60%, #1F1F1F 100%)',
                border: '1px solid #1B1B1B',
                minHeight: '200px'
              }}
            >
              {/* Competition Info - Top Left */}
              <div className="absolute top-4 left-4 flex items-center gap-3">
                <img
                  src={match.competition.logo}
                  alt={match.competition.name}
                  className="w-5 h-5 object-contain rounded-full bg-white p-0.5"
                  style={{ minWidth: '20px', minHeight: '20px' }}
                />
                <div className="flex-1 min-w-0">
                  <div className="text-sm font-medium text-white truncate">{match.competition.name}</div>
                  <div className="text-xs text-gray-400">International • Europe</div>
                </div>
              </div>

<<<<<<< HEAD
        <div className="mb-8">
          {isUpcomingMatch(match) ? (
            // Show only lineups for upcoming matches
            <>
              <div className="mb-4">
                <div className="flex justify-center items-center py-3 px-4 font-medium text-sm bg-[#FFC30B] text-black rounded-t-lg">
                  <Shirt className="w-4 h-4 mr-2" />
                  Expected Lineups
                </div>
              </div>
              
              <div className="bg-[#222222] rounded-b-lg p-6">
                <div className="flex flex-col md:flex-row justify-between">
                  {match.lineups ? (
                    // Display real predicted lineups from API
                    <>
                      <div className="md:w-[48%] mb-6 md:mb-0">
                        <h3 className="text-lg font-semibold mb-4 flex items-center text-white">
                          <img src={match.lineups.homeTeam.logo} alt={match.lineups.homeTeam.name} className="w-6 h-6 object-contain mr-2" onError={e => {
                            const target = e.target as HTMLImageElement;
                            target.src = "https://www.sofascore.com/static/images/placeholders/team.svg";
                          }} />
                          {match.lineups.homeTeam.name}
                          <span className="ml-2 text-sm text-gray-400">({match.lineups.homeTeam.formation})</span>
                        </h3>
                        <div className="space-y-2">
                          {match.lineups.homeTeam.initialLineup.flat().map((player: Player, index: number) => (
                            <div key={index} className="flex items-center p-2 bg-[#191919] rounded">
                              <span className="text-white text-sm">{player.number}. {player.name}</span>
                              <span className="ml-auto text-xs text-gray-400">{player.position}</span>
                            </div>
                          ))}
                        </div>
                      </div>
                      
                      <div className="md:w-[48%]">
                        <h3 className="text-lg font-semibold mb-4 flex items-center text-white">
                          <img src={match.lineups.awayTeam.logo} alt={match.lineups.awayTeam.name} className="w-6 h-6 object-contain mr-2" onError={e => {
                            const target = e.target as HTMLImageElement;
                            target.src = "https://www.sofascore.com/static/images/placeholders/team.svg";
                          }} />
                          {match.lineups.awayTeam.name}
                          <span className="ml-2 text-sm text-gray-400">({match.lineups.awayTeam.formation})</span>
                        </h3>
                        <div className="space-y-2">
                          {match.lineups.awayTeam.initialLineup.flat().map((player: Player, index: number) => (
                            <div key={index} className="flex items-center p-2 bg-[#191919] rounded">
                              <span className="text-white text-sm">{player.number}. {player.name}</span>
                              <span className="ml-auto text-xs text-gray-400">{player.position}</span>
                            </div>
                          ))}
                        </div>
                      </div>
                    </>
                  ) : (
                    // Show message that lineups will be available closer to match time
                    <div className="w-full text-center py-12">
                      <div className="inline-flex items-center justify-center w-16 h-16 bg-gray-700/50 rounded-full mb-4">
                        <Shirt className="w-8 h-8 text-gray-400" />
                      </div>
                      <h3 className="text-lg font-semibold text-white mb-2">Lineups Not Available Yet</h3>
                      <p className="text-gray-400 mb-2">Expected lineups will be published closer to kick-off time</p>
                      <p className="text-gray-500 text-sm">Usually available 1-2 hours before the match starts</p>
=======
              {/* Share Actions - Top Right */}
              <div className="absolute top-4 right-4 flex items-center gap-2">
                <button
                  onClick={handleShare}
                  className="relative inline-flex h-8 w-8 items-center justify-center rounded-full bg-black/30 backdrop-blur-sm border border-white/20 hover:bg-white/10 transition-colors focus:outline-none focus:ring-2 focus:ring-white/20"
                >
                  <Share2 className="h-4 w-4 text-white" />
                </button>
              </div>

              {/* Teams Section - Centered */}
              <div className="flex items-center justify-center mt-16 mb-6">
                {/* Home Team */}
                <div className="text-center flex-1">
                  <img 
                    src={match.homeTeam.logo} 
                    alt={match.homeTeam.name}
                    className="w-20 h-20 object-contain mx-auto mb-3" 
                  />
                  <div className="text-white font-medium text-lg">{match.homeTeam.name}</div>
                  {homeLeaguePosition && (
                    <div className="text-gray-400 text-sm mt-1">
                      #{homeLeaguePosition.position} • {homeLeaguePosition.points} pts
                    </div>
                  )}
                </div>

                {/* Final Score and Result - Centered */}
                <div className="text-center px-8">
                  <div className="bg-green-600 text-white px-4 py-2 rounded-full text-sm font-bold mb-4">
                    FULL TIME
                  </div>
                  <div className="text-white text-6xl font-bold mb-2">
                    {match.score?.home || 0} - {match.score?.away || 0}
                  </div>
                  <div className="text-gray-400 text-sm mb-3">FINAL SCORE</div>
                  <div className="text-yellow-400 text-lg font-semibold mb-2">
                    {match.score && match.score.home > match.score.away 
                      ? `${match.homeTeam.name} Wins!`
                      : match.score && match.score.away > match.score.home
                      ? `${match.awayTeam.name} Wins!`
                      : 'Draw!'
                    }
                  </div>
                </div>

                {/* Away Team */}
                <div className="text-center flex-1">
                  <img 
                    src={match.awayTeam.logo} 
                    alt={match.awayTeam.name}
                    className="w-20 h-20 object-contain mx-auto mb-3" 
                  />
                  <div className="text-white font-medium text-lg">{match.awayTeam.name}</div>
                  {awayLeaguePosition && (
                    <div className="text-gray-400 text-sm mt-1">
                      #{awayLeaguePosition.position} • {awayLeaguePosition.points} pts
>>>>>>> 34c02657
                    </div>
                  )}
                </div>
              </div>
<<<<<<< HEAD
            </>
          ) : (
            // Show both tabs for finished matches
            <>
              <div className="grid grid-cols-2 gap-0 mb-4">
                <button onClick={() => setActiveTab('stats')} className={`flex justify-center items-center py-3 px-4 font-medium text-sm ${activeTab === 'stats' ? 'bg-[#FFC30B] text-black rounded-tl-lg' : 'bg-[#222222] text-white hover:bg-[#333333] rounded-tl-lg'}`}>
                  <BarChart4 className="w-4 h-4 mr-2" />
                  Match Stats
                </button>
                <button onClick={() => setActiveTab('lineups')} className={`flex justify-center items-center py-3 px-4 font-medium text-sm ${activeTab === 'lineups' ? 'bg-[#FFC30B] text-black rounded-tr-lg' : 'bg-[#191919] text-white hover:bg-[#252525] rounded-tr-lg'}`}>
                  <Shirt className="w-4 h-4 mr-2" />
                  Lineups
                </button>
              </div>
              
              <div className="bg-[#222222] rounded-b-lg p-6">
                {activeTab === 'stats' ? (
                  <div>
                    <h3 className="text-lg font-semibold mb-6 text-center text-white">Match Statistics</h3>
                    
                    {match.statistics && match.statistics.length >= 2 ? (
                      // Display real statistics from API
                      <div className="space-y-6">
                        {match.statistics[0].statistics.map((stat, index) => {
                          const homeValue = stat.value;
                          const awayValue = match.statistics![1]?.statistics[index]?.value || 0;
                          
                          // Calculate percentages for visual bars
                          let homePercent = 50;
                          let awayPercent = 50;
                          
                          if (typeof homeValue === 'number' && typeof awayValue === 'number') {
                            const total = homeValue + awayValue;
                            if (total > 0) {
                              homePercent = (homeValue / total) * 100;
                              awayPercent = (awayValue / total) * 100;
                            }
                          }
                          
                          return (
                            <div key={index} className="mb-6">
                              <div className="flex justify-between mb-1">
                                <span className="text-sm text-white">{homeValue}</span>
                                <span className="text-sm font-medium text-center text-white">{stat.displayName}</span>
                                <span className="text-sm text-white">{awayValue}</span>
                              </div>
                              <div className="w-full h-2 bg-[#191919] rounded-full overflow-hidden">
                                <div className="flex h-full">
                                  <div className="bg-[#FFC30B] h-full" style={{ width: `${homePercent}%` }}></div>
                                  <div className="bg-white h-full" style={{ width: `${awayPercent}%` }}></div>
                                </div>
                              </div>
                            </div>
                          );
                        })}
                      </div>
                    ) : (
                      // Fallback to mock statistics
                      <div>
                        <div className="mb-6">
                          <div className="flex justify-between mb-1">
                            <span className="text-sm text-white">55%</span>
                            <span className="text-sm font-medium text-center text-white">Possession</span>
                            <span className="text-sm text-white">45%</span>
                          </div>
                          <div className="w-full h-2 bg-[#191919] rounded-full overflow-hidden">
                            <div className="flex h-full">
                              <div className="bg-[#FFC30B] h-full" style={{ width: '55%' }}></div>
                              <div className="bg-white h-full" style={{ width: '45%' }}></div>
                            </div>
                          </div>
                        </div>

                        <div className="mb-6">
                          <div className="flex justify-between mb-1">
                            <span className="text-sm text-white">15</span>
                            <span className="text-sm font-medium text-center text-white">Shots</span>
                            <span className="text-sm text-white">12</span>
                          </div>
                          <div className="w-full h-2 bg-[#191919] rounded-full overflow-hidden">
                            <div className="flex h-full">
                              <div className="bg-[#FFC30B] h-full" style={{ width: '56%' }}></div>
                              <div className="bg-white h-full" style={{ width: '44%' }}></div>
=======

              {/* Match Events Timeline - Inside Score Container */}
              <div className="mt-8 mb-6">
                <div className="relative max-w-4xl mx-auto">
                  {/* Timeline line with gradient blend */}
                  <div className="absolute left-1/2 transform -translate-x-0.5 top-0 bottom-0 w-0.5 bg-gradient-to-b from-transparent via-gray-600 to-transparent"></div>
                  
                  {/* Timeline events - chronological order (bottom to top) */}
                  <div className="space-y-6">
                    
                    {/* 78' - Substitution (Home team - left side) */}
                    <div className="flex items-center">
                      <div className="w-1/2 pr-8 text-right">
                        <div className="backdrop-blur-sm rounded-lg p-3 inline-block">
                          <div className="flex items-center gap-3 justify-end">
                            <div className="text-left">
                              <div className="text-white font-medium">Substitution</div>
                              <div className="text-gray-400 text-sm">Player Out → Player In</div>
                              <div className="text-gray-300 text-sm font-bold mt-1">78'</div>
                            </div>
                            <div className="w-8 h-8 bg-white rounded-full flex items-center justify-center text-black">
                              <RefreshCw size={16} />
                            </div>
                          </div>
                        </div>
                      </div>
                      <div className="w-1/2 pl-8">
                      </div>
                    </div>

                    {/* 67' - Goal (Away team - right side) */}
                    <div className="flex items-center">
                      <div className="w-1/2 pr-8">
                      </div>
                      <div className="w-1/2 pl-8 text-left">
                        <div className="backdrop-blur-sm rounded-lg p-3 inline-block">
                          <div className="flex items-center gap-3">
                            <div className="w-8 h-8 bg-white rounded-full flex items-center justify-center text-black">
                              <Target size={16} />
                            </div>
                            <div className="text-right">
                              <div className="text-white font-medium">Goal</div>
                              <div className="text-gray-400 text-sm">Player Name</div>
                              <div className="text-gray-300 text-sm font-bold mt-1">67'</div>
>>>>>>> 34c02657
                            </div>
                          </div>
                        </div>

<<<<<<< HEAD
                        <div className="mb-6">
                          <div className="flex justify-between mb-1">
                            <span className="text-sm text-white">6</span>
                            <span className="text-sm font-medium text-center text-white">Shots on Target</span>
                            <span className="text-sm text-white">4</span>
                          </div>
                          <div className="w-full h-2 bg-[#191919] rounded-full overflow-hidden">
                            <div className="flex h-full">
                              <div className="bg-[#FFC30B] h-full" style={{ width: '60%' }}></div>
                              <div className="bg-white h-full" style={{ width: '40%' }}></div>
=======
                    {/* 45' - Yellow Card (Away team - right side) */}
                    <div className="flex items-center">
                      <div className="w-1/2 pr-8">
                      </div>
                      <div className="w-1/2 pl-8 text-left">
                        <div className="backdrop-blur-sm rounded-lg p-3 inline-block">
                          <div className="flex items-center gap-3">
                            <div className="w-8 h-8 bg-yellow-500 rounded-full flex items-center justify-center text-black">
                              <Square size={16} />
                            </div>
                            <div className="text-right">
                              <div className="text-white font-medium">Yellow Card</div>
                              <div className="text-gray-400 text-sm">Player Name</div>
                              <div className="text-gray-300 text-sm font-bold mt-1">45'</div>
>>>>>>> 34c02657
                            </div>
                          </div>
                        </div>

<<<<<<< HEAD
                        <div className="mb-6">
                          <div className="flex justify-between mb-1">
                            <span className="text-sm text-white">8</span>
                            <span className="text-sm font-medium text-center text-white">Corners</span>
                            <span className="text-sm text-white">5</span>
                          </div>
                          <div className="w-full h-2 bg-[#191919] rounded-full overflow-hidden">
                            <div className="flex h-full">
                              <div className="bg-[#FFC30B] h-full" style={{ width: '62%' }}></div>
                              <div className="bg-white h-full" style={{ width: '38%' }}></div>
                            </div>
                          </div>
                        </div>

                        <div className="mb-0">
                          <div className="flex justify-between mb-1">
                            <span className="text-sm text-white">10</span>
                            <span className="text-sm font-medium text-center text-white">Fouls</span>
                            <span className="text-sm text-white">12</span>
                          </div>
                          <div className="w-full h-2 bg-[#191919] rounded-full overflow-hidden">
                            <div className="flex h-full">
                              <div className="bg-[#FFC30B] h-full" style={{ width: '45%' }}></div>
                              <div className="bg-white h-full" style={{ width: '55%' }}></div>
                            </div>
                          </div>
                        </div>
                      </div>
                    )}
                  </div>
                ) : (
                  // Lineups tab content for finished matches
                  <div className="flex flex-col md:flex-row justify-between">
                    {match.lineups ? (
                      // Display real lineups from API
                      <>
                        <div className="md:w-[48%] mb-6 md:mb-0">
                          <h3 className="text-lg font-semibold mb-4 flex items-center text-white">
                            <img src={match.lineups.homeTeam.logo} alt={match.lineups.homeTeam.name} className="w-6 h-6 object-contain mr-2" onError={e => {
                              const target = e.target as HTMLImageElement;
                              target.src = "https://www.sofascore.com/static/images/placeholders/team.svg";
                            }} />
                            {match.lineups.homeTeam.name}
                            <span className="ml-2 text-sm text-gray-400">({match.lineups.homeTeam.formation})</span>
                          </h3>
                          <div className="space-y-2">
                            {match.lineups.homeTeam.initialLineup.flat().map((player: Player, index: number) => (
                              <div key={index} className="flex items-center p-2 bg-[#191919] rounded">
                                <span className="text-white text-sm">{player.number}. {player.name}</span>
                                <span className="ml-auto text-xs text-gray-400">{player.position}</span>
=======
                    {/* 23' - Goal (Home team - left side) */}
                    <div className="flex items-center">
                      <div className="w-1/2 pr-8 text-right">
                        <div className="backdrop-blur-sm rounded-lg p-3 inline-block">
                          <div className="flex items-center gap-3 justify-end">
                            <div className="text-left">
                              <div className="text-white font-medium">Goal</div>
                              <div className="text-gray-400 text-sm">Player Name</div>
                              <div className="text-gray-300 text-sm font-bold mt-1">23'</div>
                            </div>
                            <div className="w-8 h-8 bg-white rounded-full flex items-center justify-center text-black">
                              <Target size={16} />
                            </div>
                          </div>
                        </div>
                      </div>
                      <div className="w-1/2 pl-8">
                      </div>
                    </div>

                  </div>
                </div>
              </div>

              {/* Match Date - Bottom */}
              <div className="text-center text-gray-400 text-sm">
                <Clock size={14} className="inline mr-1" />
                {new Date(match.date).toLocaleDateString('en-US', { 
                  weekday: 'long',
                  year: 'numeric',
                  month: 'long', 
                  day: 'numeric'
                })} • {new Date(match.date).toLocaleTimeString('en-US', { 
                  hour: '2-digit', 
                  minute: '2-digit', 
                  hour12: false 
                })}
              </div>
            </div>

            {/* League Standings - Same as preview */}
            <div 
              className="rounded-xl p-6 border overflow-hidden"
              style={{
                background: '#000000',
                border: '1px solid #1B1B1B'
              }}
            >
              <h4 className="text-lg font-semibold mb-4 text-center text-white">LEAGUE STANDINGS</h4>
              
              {apiDataLoading ? (
                <div className="text-center text-gray-400 py-8">
                  <div className="animate-spin w-6 h-6 border-2 border-yellow-500 border-t-transparent rounded-full mx-auto mb-2"></div>
                  {getActiveService() === 'highlightly' ? 'Loading real standings from Highlightly API...' : 'Loading standings...'}
                </div>
              ) : (
                <>
                  <div className="grid grid-cols-2 gap-4">
                    {/* Home Team Position */}
                    {homeLeaguePosition ? (
                      <div className="bg-gray-800/50 rounded-lg p-4 text-center">
                        <div className="text-2xl font-bold text-yellow-400">
                          {homeLeaguePosition.position}
                        </div>
                        <div className="text-sm text-gray-400">Position</div>
                        <div className="text-lg font-semibold text-white mt-2">
                          {match.homeTeam.name}
                        </div>
                        <div className="text-sm text-gray-400">
                          {homeLeaguePosition.points} pts • {homeLeaguePosition.played} games
                        </div>
                        <div className="flex justify-center space-x-1 mt-2">
                          {(homeLeaguePosition.form || []).map((result: string, idx: number) => (
                            <div key={idx} className={`w-6 h-6 rounded-full text-xs font-bold flex items-center justify-center ${
                              result === 'W' ? 'bg-green-500 text-white' : 
                              result === 'L' ? 'bg-red-500 text-white' : 'bg-gray-500 text-white'
                            }`}>
                              {result}
                            </div>
                          ))}
                        </div>
                      </div>
                    ) : (
                      <div className="bg-gray-800/50 rounded-lg p-4 text-center">
                        <div className="text-gray-400 text-sm">
                          <div className="mb-2">📊</div>
                          <div className="text-white font-medium text-sm mb-1">{match.homeTeam.name}</div>
                          <div className="text-xs">
                            {isPreSeasonMatch() 
                              ? "Season hasn't started yet" 
                              : "No standings data available"}
                          </div>
                        </div>
                      </div>
                    )}

                    {/* Away Team Position */}
                    {awayLeaguePosition ? (
                      <div className="bg-gray-800/50 rounded-lg p-4 text-center">
                        <div className="text-2xl font-bold text-yellow-400">
                          {awayLeaguePosition.position}
                        </div>
                        <div className="text-sm text-gray-400">Position</div>
                        <div className="text-lg font-semibold text-white mt-2">
                          {match.awayTeam.name}
                        </div>
                        <div className="text-sm text-gray-400">
                          {awayLeaguePosition.points} pts • {awayLeaguePosition.played} games
                        </div>
                        <div className="flex justify-center space-x-1 mt-2">
                          {(awayLeaguePosition.form || []).map((result: string, idx: number) => (
                            <div key={idx} className={`w-6 h-6 rounded-full text-xs font-bold flex items-center justify-center ${
                              result === 'W' ? 'bg-green-500 text-white' : 
                              result === 'L' ? 'bg-red-500 text-white' : 'bg-gray-500 text-white'
                            }`}>
                              {result}
                            </div>
                          ))}
                        </div>
                      </div>
                    ) : (
                      <div className="bg-gray-800/50 rounded-lg p-4 text-center">
                        <div className="text-gray-400 text-sm">
                          <div className="mb-2">📊</div>
                          <div className="text-white font-medium text-sm mb-1">{match.awayTeam.name}</div>
                          <div className="text-xs">No standings data available</div>
                        </div>
                      </div>
                    )}
                  </div>
                  
                  {/* Show comprehensive empty state if neither team has standings */}
                  {!homeLeaguePosition && !awayLeaguePosition && (
                    <div className="text-center py-4 mt-4 bg-black/30 backdrop-blur-sm border border-white/20 rounded-lg">
                      <div className="text-gray-400 text-sm">
                        <div className="mb-2">📋</div>
                        <p className="text-white font-medium text-sm mb-2">League Standings Unavailable</p>
                        <p className="text-xs px-4">
                          {getNoDataMessage('standings')}
                        </p>
                      </div>
                    </div>
                  )}
                </>
              )}
            </div>
          </div>
        ) : (
          // Video player for finished matches or live matches
          <div className="mb-8 w-full">
            {match.videoUrl ? (
              <div ref={videoContainerRef} className="aspect-video bg-black rounded-lg overflow-hidden">
                <iframe
                  src={getVideoEmbedUrl(match.videoUrl)}
                  title={match.title}
                  className="w-full h-full"
                  frameBorder="0"
                  allow="accelerometer; autoplay; clipboard-write; encrypted-media; gyroscope; picture-in-picture"
                  allowFullScreen
                />
              </div>
            ) : (
              <div className="aspect-video bg-gradient-to-br from-gray-900 to-black rounded-lg flex items-center justify-center">
                <div className="text-center">
                  <div className="text-6xl mb-4">⚽</div>
                  <h2 className="text-2xl font-bold text-white mb-2">
                    {match.homeTeam.name} {match.score?.home || 0} - {match.score?.away || 0} {match.awayTeam.name}
                  </h2>
                  <div className="text-gray-400 text-sm mb-4">{getMatchStatusDisplay()}</div>
                  {isLive && (
                    <div className="inline-flex items-center px-3 py-1 rounded-full bg-red-500 text-white text-sm font-medium">
                      <div className="w-2 h-2 bg-white rounded-full mr-2 animate-pulse"></div>
                      LIVE
                    </div>
                  )}
                </div>
              </div>
            )}
          </div>
        )}

        {/* Match Events Timeline */}
        <section className="mb-8">
          <div 
            className="rounded-xl p-6 border overflow-hidden"
            style={{
              background: '#000000',
              border: '1px solid #1B1B1B'
            }}
          >
            {match.events && match.events.length > 0 ? (
              <div className="space-y-3">
                {match.events.map((event, index) => (
                  <div key={index} className="flex items-center p-3 bg-black/30 backdrop-blur-sm rounded border border-white/10">
                    <div className="text-yellow-400 font-bold text-sm mr-3">{event.time}'</div>
                    <div className="flex-1">
                      <div className="text-white text-sm">{event.type}</div>
                      <div className="text-gray-400 text-xs">{event.player}</div>
                    </div>
                    <div className="text-gray-400 text-xs">{event.team.name}</div>
                  </div>
                ))}
              </div>
            ) : (
              <div className="text-center py-6">
                <div className="text-gray-400 text-sm">
                  <div className="mb-2">📊</div>
                  <p className="text-white font-medium text-sm mb-2">No match events available</p>
                  <p className="text-xs px-4">
                    Event timeline will be shown when data is available
                  </p>
                </div>
              </div>
            )}
          </div>
        </section>
        
        {/* Only show metadata section for non-preview matches */}
        {!isPreview && (
          <section className="mb-4">
            <div className="flex flex-wrap items-center text-sm text-gray-400 mb-4 space-x-6">
              <div className="flex items-center">
                <Calendar size={16} className="mr-2" />
                <span>{exactDate}</span>
              </div>
              <div className="flex items-center">
                <Clock size={16} className="mr-2" />
                <span>{(isPreview || isImminent) ? `Kickoff: ${formatKickoffTime(match.date)}` : formattedDate}</span>
              </div>
              {!(isPreview || isImminent) && (
              <div className="flex items-center">
                <Eye size={16} className="mr-2" />
                  <span>{new Intl.NumberFormat('en-US').format(match.views || 0)} views</span>
              </div>
              )}
              {/* Data source indicator */}
              <div className="flex items-center">
                <div className={`w-2 h-2 rounded-full mr-2 ${getActiveService() === 'highlightly' ? 'bg-green-400' : 'bg-blue-400'}`}></div>
                <span className="text-xs">{getActiveService() === 'highlightly' ? 'Live API' : 'Mock Data'}</span>
              </div>
            </div>
          </section>
        )}

        {/* Only show tabs section for non-preview matches */}
        {!isPreview && (
          <div className="mb-6">
            <div className="grid grid-cols-2 gap-0 mb-0">
              <button onClick={() => setActiveTab('stats')} className={`flex justify-center items-center py-2 px-4 font-medium text-sm transition-colors ${activeTab === 'stats' ? 'bg-[#FFC30B] text-black rounded-tl-lg' : 'bg-black/30 backdrop-blur-sm text-white hover:bg-white/10 rounded-tl-lg border border-white/10'}`}>
                <BarChart4 className="w-4 h-4 mr-2" />
                Match Stats
              </button>
              <button onClick={() => setActiveTab('lineups')} className={`flex justify-center items-center py-2 px-4 font-medium text-sm transition-colors ${activeTab === 'lineups' ? 'bg-[#FFC30B] text-black rounded-tr-lg' : 'bg-black/30 backdrop-blur-sm text-white hover:bg-white/10 rounded-tr-lg border border-white/10'}`}>
                <Shirt className="w-4 h-4 mr-2" />
                Lineups
              </button>
            </div>
            
            <div 
              className="rounded-b-lg p-6 border overflow-hidden"
              style={{
                background: 'linear-gradient(45deg, #000000 0%, #374151 100%)',
                border: '1px solid rgba(255, 255, 255, 0.1)'
              }}
            >
              {activeTab === 'stats' ? (
                <div>
                  <h3 className="text-lg font-semibold mb-4 text-center text-white">
                    {(isPreview || isImminent) ? 'Pre-Match Information' : 'Match Statistics'}
                  </h3>
                  
                  {(isPreview || isImminent) ? (
                    <div className="text-center py-6">
                      <div className="text-gray-400 text-sm">
                        <div className="mb-3">
                          <BarChart4 className="w-8 h-8 mx-auto text-gray-400" />
                        </div>
                        <p className="text-base text-white mb-2">Match Statistics</p>
                        <p className="text-sm">
                          {isPreview 
                            ? 'Detailed match statistics including possession, shots, and other metrics will be available during and after the match.'
                            : 'Live match statistics will start appearing once the game begins.'
                          }
                        </p>
                        <p className="text-xs mt-2 text-blue-400">
                          {isPreview ? 'Statistics are updated in real-time during the game!' : 'Almost kickoff time!'}
                        </p>
                      </div>
                    </div>
                  ) : match.statistics && match.statistics.length >= 2 ? (
                    // Display real statistics from API
                    <div className="space-y-4">
                      {match.statistics[0].statistics.map((stat, index) => {
                        const homeValue = stat.value;
                        const awayValue = match.statistics![1]?.statistics[index]?.value || 0;
                        
                        // Calculate percentages for visual bars
                        let homePercent = 50;
                        let awayPercent = 50;
                        
                        if (typeof homeValue === 'number' && typeof awayValue === 'number') {
                          const total = homeValue + awayValue;
                          if (total > 0) {
                            homePercent = (homeValue / total) * 100;
                            awayPercent = (awayValue / total) * 100;
                          }
                        }
                        
                        return (
                          <div key={index} className="mb-4">
                            <div className="flex justify-between mb-1">
                              <span className="text-sm text-white">{homeValue}</span>
                              <span className="text-sm font-medium text-center text-white">{stat.displayName}</span>
                              <span className="text-sm text-white">{awayValue}</span>
                            </div>
                            <div className="w-full h-2 bg-black/40 rounded-full overflow-hidden">
                              <div className="flex h-full">
                                <div className="bg-[#FFC30B] h-full" style={{ width: `${homePercent}%` }}></div>
                                <div className="bg-white h-full" style={{ width: `${awayPercent}%` }}></div>
>>>>>>> 34c02657
                              </div>
                            </div>
                          </div>
<<<<<<< HEAD
                          
                          {match.lineups.homeTeam.substitutes.length > 0 && (
                            <div className="mt-4">
                              <h4 className="text-md font-medium mb-2 text-gray-300">Substitutes</h4>
                              <div className="space-y-1">
                                {match.lineups.homeTeam.substitutes.map((player: Player, index: number) => (
                                  <div key={index} className="flex items-center p-1 bg-[#191919] rounded text-sm">
                                    <span className="text-gray-300">{player.number}. {player.name}</span>
                                    <span className="ml-auto text-xs text-gray-500">{player.position}</span>
                                  </div>
                                ))}
                              </div>
                            </div>
                          )}
                        </div>
                        
                        <div className="md:w-[48%]">
                          <h3 className="text-lg font-semibold mb-4 flex items-center text-white">
                            <img src={match.lineups.awayTeam.logo} alt={match.lineups.awayTeam.name} className="w-6 h-6 object-contain mr-2" onError={e => {
                              const target = e.target as HTMLImageElement;
                              target.src = "https://www.sofascore.com/static/images/placeholders/team.svg";
                            }} />
                            {match.lineups.awayTeam.name}
                            <span className="ml-2 text-sm text-gray-400">({match.lineups.awayTeam.formation})</span>
                          </h3>
                          <div className="space-y-2">
                            {match.lineups.awayTeam.initialLineup.flat().map((player: Player, index: number) => (
                              <div key={index} className="flex items-center p-2 bg-[#191919] rounded">
                                <span className="text-white text-sm">{player.number}. {player.name}</span>
                                <span className="ml-auto text-xs text-gray-400">{player.position}</span>
                              </div>
                            ))}
=======
                        );
                      })}
                    </div>
                  ) : (
                    // Fallback to mock statistics
                    <div>
                      <div className="mb-4">
                        <div className="flex justify-between mb-1">
                          <span className="text-sm text-white">55%</span>
                          <span className="text-sm font-medium text-center text-white">Possession</span>
                          <span className="text-sm text-white">45%</span>
                        </div>
                        <div className="w-full h-2 bg-black/40 rounded-full overflow-hidden">
                          <div className="flex h-full">
                            <div className="bg-[#FFC30B] h-full" style={{ width: '55%' }}></div>
                            <div className="bg-white h-full" style={{ width: '45%' }}></div>
                          </div>
                        </div>
                      </div>

                      <div className="mb-4">
                        <div className="flex justify-between mb-1">
                          <span className="text-sm text-white">15</span>
                          <span className="text-sm font-medium text-center text-white">Shots</span>
                          <span className="text-sm text-white">12</span>
                        </div>
                        <div className="w-full h-2 bg-black/40 rounded-full overflow-hidden">
                          <div className="flex h-full">
                            <div className="bg-[#FFC30B] h-full" style={{ width: '56%' }}></div>
                            <div className="bg-white h-full" style={{ width: '44%' }}></div>
                          </div>
                        </div>
                      </div>

                      <div className="mb-4">
                        <div className="flex justify-between mb-1">
                          <span className="text-sm text-white">6</span>
                          <span className="text-sm font-medium text-center text-white">Shots on Target</span>
                          <span className="text-sm text-white">4</span>
                        </div>
                        <div className="w-full h-2 bg-black/40 rounded-full overflow-hidden">
                          <div className="flex h-full">
                            <div className="bg-[#FFC30B] h-full" style={{ width: '60%' }}></div>
                            <div className="bg-white h-full" style={{ width: '40%' }}></div>
                          </div>
                        </div>
                      </div>

                      <div className="mb-4">
                        <div className="flex justify-between mb-1">
                          <span className="text-sm text-white">8</span>
                          <span className="text-sm font-medium text-center text-white">Corners</span>
                          <span className="text-sm text-white">5</span>
                        </div>
                        <div className="w-full h-2 bg-black/40 rounded-full overflow-hidden">
                          <div className="flex h-full">
                            <div className="bg-[#FFC30B] h-full" style={{ width: '62%' }}></div>
                            <div className="bg-white h-full" style={{ width: '38%' }}></div>
                          </div>
                        </div>
                      </div>

                      <div className="mb-0">
                        <div className="flex justify-between mb-1">
                          <span className="text-sm text-white">10</span>
                          <span className="text-sm font-medium text-center text-white">Fouls</span>
                          <span className="text-sm text-white">12</span>
                        </div>
                        <div className="w-full h-2 bg-black/40 rounded-full overflow-hidden">
                          <div className="flex h-full">
                            <div className="bg-[#FFC30B] h-full" style={{ width: '45%' }}></div>
                            <div className="bg-white h-full" style={{ width: '55%' }}></div>
>>>>>>> 34c02657
                          </div>
                          
                          {match.lineups.awayTeam.substitutes.length > 0 && (
                            <div className="mt-4">
                              <h4 className="text-md font-medium mb-2 text-gray-300">Substitutes</h4>
                              <div className="space-y-1">
                                {match.lineups.awayTeam.substitutes.map((player: Player, index: number) => (
                                  <div key={index} className="flex items-center p-1 bg-[#191919] rounded text-sm">
                                    <span className="text-gray-300">{player.number}. {player.name}</span>
                                    <span className="ml-auto text-xs text-gray-500">{player.position}</span>
                                  </div>
                                ))}
                              </div>
                            </div>
                          )}
                        </div>
<<<<<<< HEAD
                      </>
                    ) : (
                      // Fallback to mock lineups for finished matches
                      <>
                        <div className="md:w-[48%] mb-6 md:mb-0">
                          <h3 className="text-lg font-semibold mb-4 flex items-center text-white">
                            <img src={match.homeTeam.logo} alt={match.homeTeam.name} className="w-6 h-6 object-contain mr-2" onError={e => {
                              const target = e.target as HTMLImageElement;
                              target.src = "https://www.sofascore.com/static/images/placeholders/team.svg";
                            }} />
                            {match.homeTeam.name}
                          </h3>
                          <div className="space-y-2">
                            {["1. Alisson", "66. Alexander-Arnold", "4. Van Dijk (C)", "32. Matip", "26. Robertson", "3. Fabinho", "6. Thiago", "14. Henderson", "11. Salah", "20. Jota", "10. Mané"].map((player, index) => (
                              <div key={index} className="flex items-center p-2 bg-[#191919] rounded">
                                <span className="text-white text-sm">{player}</span>
                              </div>
                            ))}
                          </div>
                        </div>
                        
                        <div className="md:w-[48%]">
                          <h3 className="text-lg font-semibold mb-4 flex items-center text-white">
                            <img src={match.awayTeam.logo} alt={match.awayTeam.name} className="w-6 h-6 object-contain mr-2" onError={e => {
                              const target = e.target as HTMLImageElement;
                              target.src = "https://www.sofascore.com/static/images/placeholders/team.svg";
                            }} />
                            {match.awayTeam.name}
                          </h3>
                          <div className="space-y-2">
                            {["32. Ramsdale", "18. Tomiyasu", "4. White", "6. Gabriel", "3. Tierney", "5. Partey", "34. Xhaka", "7. Saka", "8. Ødegaard (C)", "35. Martinelli", "9. Lacazette"].map((player, index) => (
                              <div key={index} className="flex items-center p-2 bg-[#191919] rounded">
                                <span className="text-white text-sm">{player}</span>
                              </div>
                            ))}
                          </div>
                        </div>
                      </>
                    )}
                  </div>
                )}
              </div>
            </>
          )}
        </div>
=======
                      </div>
                    </div>
                  )}
                </div>
              ) : (
                // Lineups tab
                <div className="flex flex-col md:flex-row justify-between">
                  {(isPreview || isImminent) ? (
                    <div className="text-center py-6 w-full">
                      <div className="text-gray-400 text-sm">
                        <div className="mb-3">
                          <Shirt className="w-8 h-8 mx-auto text-gray-400" />
                        </div>
                        <p className="text-base text-white mb-2">Team Lineups</p>
                        <p className="text-sm">
                          {isPreview 
                            ? 'Official team lineups and formations will be announced approximately 60-90 minutes before kickoff.'
                            : 'Lineups should be announced soon! Check back in a few minutes for confirmed starting XIs.'
                          }
                        </p>
                        <p className="text-xs mt-2 text-blue-400">
                          {isPreview ? 'Check back closer to match time for confirmed lineups!' : 'Lineups coming very soon!'}
                        </p>
                      </div>
                    </div>
                  ) : match.lineups ? (
                    // Display real lineups from API
                    <>
                      <div className="md:w-[48%] mb-4 md:mb-0">
                        <h3 className="text-base font-semibold mb-3 flex items-center text-white">
                          <img src={match.lineups.homeTeam.logo} alt={match.lineups.homeTeam.name} className="w-5 h-5 object-contain mr-2" onError={e => {
                            const target = e.target as HTMLImageElement;
                            target.src = "https://www.sofascore.com/static/images/placeholders/team.svg";
                          }} />
                          {match.lineups.homeTeam.name}
                          <span className="ml-2 text-sm text-gray-400">({match.lineups.homeTeam.formation})</span>
                        </h3>
                        <div className="space-y-1">
                          {match.lineups.homeTeam.initialLineup.flat().map((player: Player, index: number) => (
                            <div key={index} className="flex items-center p-2 bg-black/30 backdrop-blur-sm rounded border border-white/10">
                              <span className="text-white text-sm">{player.number}. {player.name}</span>
                              <span className="ml-auto text-xs text-gray-400">{player.position}</span>
                            </div>
                          ))}
                        </div>
                        
                        {match.lineups.homeTeam.substitutes.length > 0 && (
                          <div className="mt-3">
                            <h4 className="text-sm font-medium mb-2 text-gray-300">Substitutes</h4>
                            <div className="space-y-1">
                              {match.lineups.homeTeam.substitutes.map((player: Player, index: number) => (
                                <div key={index} className="flex items-center p-1 bg-black/20 backdrop-blur-sm rounded text-sm border border-white/5">
                                  <span className="text-gray-300">{player.number}. {player.name}</span>
                                  <span className="ml-auto text-xs text-gray-500">{player.position}</span>
                                </div>
                              ))}
                            </div>
                          </div>
                        )}
                      </div>
                      
                      <div className="md:w-[48%]">
                        <h3 className="text-base font-semibold mb-3 flex items-center text-white">
                          <img src={match.lineups.awayTeam.logo} alt={match.lineups.awayTeam.name} className="w-5 h-5 object-contain mr-2" onError={e => {
                            const target = e.target as HTMLImageElement;
                            target.src = "https://www.sofascore.com/static/images/placeholders/team.svg";
                          }} />
                          {match.lineups.awayTeam.name}
                          <span className="ml-2 text-sm text-gray-400">({match.lineups.awayTeam.formation})</span>
                        </h3>
                        <div className="space-y-1">
                          {match.lineups.awayTeam.initialLineup.flat().map((player: Player, index: number) => (
                            <div key={index} className="flex items-center p-2 bg-black/30 backdrop-blur-sm rounded border border-white/10">
                              <span className="text-white text-sm">{player.number}. {player.name}</span>
                              <span className="ml-auto text-xs text-gray-400">{player.position}</span>
                            </div>
                          ))}
                        </div>
                        
                        {match.lineups.awayTeam.substitutes.length > 0 && (
                          <div className="mt-3">
                            <h4 className="text-sm font-medium mb-2 text-gray-300">Substitutes</h4>
                            <div className="space-y-1">
                              {match.lineups.awayTeam.substitutes.map((player: Player, index: number) => (
                                <div key={index} className="flex items-center p-1 bg-black/20 backdrop-blur-sm rounded text-sm border border-white/5">
                                  <span className="text-gray-300">{player.number}. {player.name}</span>
                                  <span className="ml-auto text-xs text-gray-500">{player.position}</span>
                                </div>
                              ))}
                            </div>
                          </div>
                        )}
                      </div>
                    </>
                  ) : (
                    // Fallback to mock lineups
                    <>
                      <div className="md:w-[48%] mb-4 md:mb-0">
                        <h3 className="text-base font-semibold mb-3 flex items-center text-white">
                          <img src={match.homeTeam.logo} alt={match.homeTeam.name} className="w-5 h-5 object-contain mr-2" onError={e => {
                            const target = e.target as HTMLImageElement;
                            target.src = "https://www.sofascore.com/static/images/placeholders/team.svg";
                          }} />
                          {match.homeTeam.name}
                        </h3>
                        <div className="space-y-1">
                          {["1. Alisson", "66. Alexander-Arnold", "4. Van Dijk (C)", "32. Matip", "26. Robertson", "3. Fabinho", "6. Thiago", "14. Henderson", "11. Salah", "20. Jota", "10. Mané"].map((player, index) => (
                            <div key={index} className="flex items-center p-2 bg-black/30 backdrop-blur-sm rounded border border-white/10">
                              <span className="text-white text-sm">{player}</span>
                            </div>
                          ))}
                        </div>
                      </div>
                      
                      <div className="md:w-[48%]">
                        <h3 className="text-base font-semibold mb-3 flex items-center text-white">
                          <img src={match.awayTeam.logo} alt={match.awayTeam.name} className="w-5 h-5 object-contain mr-2" onError={e => {
                            const target = e.target as HTMLImageElement;
                            target.src = "https://www.sofascore.com/static/images/placeholders/team.svg";
                          }} />
                          {match.awayTeam.name}
                        </h3>
                        <div className="space-y-1">
                          {["32. Ramsdale", "18. Tomiyasu", "4. White", "6. Gabriel", "3. Tierney", "5. Partey", "34. Xhaka", "7. Saka", "8. Ødegaard (C)", "35. Martinelli", "9. Lacazette"].map((player, index) => (
                            <div key={index} className="flex items-center p-2 bg-black/30 backdrop-blur-sm rounded border border-white/10">
                              <span className="text-white text-sm">{player}</span>
                            </div>
                          ))}
                        </div>
                      </div>
                    </>
                  )}
                </div>
              )}
            </div>
          </div>
        )}
>>>>>>> 34c02657

        <div className="flex justify-center">
          <button onClick={handleShare} className="flex items-center px-4 py-2 rounded-md border border-gray-700 hover:bg-[#222222] transition-colors text-white">
            <Share2 size={16} className="mr-2" />
            Share this highlight
          </button>
        </div>
      </div>
    </div>
  );
};
export default MatchDetails;<|MERGE_RESOLUTION|>--- conflicted
+++ resolved
@@ -306,27 +306,6 @@
     navigate(`/team/${teamId}`);
   };
 
-<<<<<<< HEAD
-  // Helper function to determine if match is upcoming
-  const isUpcomingMatch = (matchData: EnhancedMatchHighlight): boolean => {
-    const matchDate = new Date(matchData.date);
-    const now = new Date();
-    
-    // If match date is in the future, it's upcoming
-    if (matchDate > now) {
-      return true;
-    }
-    
-    // Also check if there's no score and the match hasn't finished
-    if (!matchData.score && matchDate <= now) {
-      // Could be live or just finished without score data
-      return false;
-    }
-    
-    return false;
-  };
-
-=======
   // Helper function to calculate time until match
   const getTimeUntilMatch = () => {
     if (!match) return null;
@@ -1093,7 +1072,6 @@
     }
   }, [match, homeTeamForm, matchSeason]);
 
->>>>>>> 34c02657
   if (loading) {
     return <div className="min-h-screen bg-black pt-20 px-4 sm:px-6">
         <Header />
@@ -1159,370 +1137,6 @@
                 </div>
               </div>
 
-<<<<<<< HEAD
-        {/* Team names, logos, and score section */}
-        <section className="mb-8 bg-[#222222] rounded-xl p-6 shadow-sm">
-          <div className="flex flex-col justify-center items-center mb-4">
-            <span className={`text-sm font-medium px-3 py-1 rounded-full text-white mb-3 ${
-              isUpcomingMatch(match) ? 'bg-blue-600' : 'bg-[#333333]'
-            }`}>
-              {isUpcomingMatch(match) ? 'UPCOMING' : 'FT'}
-            </span>
-          </div>
-          <div className="flex flex-col md:flex-row justify-between items-center">
-            <div className="flex flex-col items-center mb-6 md:mb-0 cursor-pointer hover:opacity-80 transition-opacity md:w-1/3 md:items-end" onClick={() => handleTeamClick(match.homeTeam.id)}>
-              <img src={match.homeTeam.logo} alt={match.homeTeam.name} className="w-16 h-16 object-contain" onError={e => {
-              const target = e.target as HTMLImageElement;
-              target.src = "https://www.sofascore.com/static/images/placeholders/team.svg";
-            }} />
-              <span className="font-semibold text-lg mt-2 text-white hover:text-[#FFC30B] transition-colors">
-                {match.homeTeam.name}
-              </span>
-            </div>
-            
-            <div className="flex items-center mb-6 md:mb-0 md:w-1/3 justify-center">
-              {!isUpcomingMatch(match) && match.score ? (
-              <span className="text-4xl md:text-5xl font-bold px-4 text-center text-white">
-                {match.score.home} <span className="text-gray-400">-</span> {match.score.away}
-              </span>
-              ) : (
-                <div className="text-center">
-                  <span className="text-2xl md:text-3xl font-bold px-4 text-center text-gray-400">
-                    VS
-                  </span>
-                  <div className="text-sm text-gray-400 mt-2">
-                    {new Date(match.date).toLocaleDateString('en-US', {
-                      weekday: 'short',
-                      month: 'short', 
-                      day: 'numeric'
-                    })} • {new Date(match.date).toLocaleTimeString('en-US', {
-                      hour: '2-digit',
-                      minute: '2-digit'
-                    })}
-                  </div>
-                </div>
-              )}
-            </div>
-            
-            <div className="flex flex-col items-center cursor-pointer hover:opacity-80 transition-opacity md:w-1/3 md:items-start" onClick={() => handleTeamClick(match.awayTeam.id)}>
-              <img src={match.awayTeam.logo} alt={match.awayTeam.name} className="w-16 h-16 object-contain" onError={e => {
-              const target = e.target as HTMLImageElement;
-              target.src = "https://www.sofascore.com/static/images/placeholders/team.svg";
-            }} />
-              <span className="font-semibold text-lg mt-2 text-white hover:text-[#FFC30B] transition-colors">
-                {match.awayTeam.name}
-              </span>
-            </div>
-          </div>
-        </section>
-
-        {/* Video player for finished matches OR Match Preview for upcoming matches */}
-        {!isUpcomingMatch(match) ? (
-          // Show video highlights for finished/live matches
-          (() => {
-            // Debug logging for video URL validation
-            if (match.videoUrl) {
-              console.log('[MatchDetails] Video URL found:', match.videoUrl);
-              console.log('[MatchDetails] isValidVideoUrl:', isValidVideoUrl(match.videoUrl));
-              console.log('[MatchDetails] videoLoadError:', videoLoadError);
-              console.log('[MatchDetails] contains streamff:', match.videoUrl.toLowerCase().includes('streamff'));
-            }
-            
-            return match.videoUrl && 
-                   isValidVideoUrl(match.videoUrl) && 
-                   !videoLoadError && 
-                   !match.videoUrl.toLowerCase().includes('streamff');
-          })() && (
-        <div className="mb-8 w-full">
-          <div className="aspect-video bg-black rounded-lg overflow-hidden shadow-lg" ref={videoContainerRef}>
-              <iframe 
-                className="w-full h-full" 
-                src={getVideoEmbedUrl(match.videoUrl)} 
-                title={match.title} 
-                frameBorder="0" 
-                allow="accelerometer; autoplay; clipboard-write; encrypted-media; gyroscope; picture-in-picture" 
-                allowFullScreen
-                  onError={() => {
-                    console.log('[MatchDetails] Video failed to load');
-                    setVideoLoadError(true);
-                  }}
-                  onLoad={() => {
-                    console.log('[MatchDetails] Video loaded successfully');
-                  }}
-                />
-              </div>
-            </div>
-          )
-        ) : (
-          // Show match preview for upcoming matches
-          <div className="mb-8">
-            <div className="bg-gradient-to-br from-[#1a1a1a] to-[#111111] rounded-xl p-6 shadow-xl border border-gray-800/30">
-              <div className="flex items-center justify-center mb-6">
-                <div className="flex items-center space-x-3">
-                  <div className="w-8 h-8 bg-gradient-to-r from-blue-500 to-blue-600 rounded-full flex items-center justify-center shadow-lg">
-                    <span className="text-white text-lg font-bold">📅</span>
-                  </div>
-                  <h3 className="text-2xl font-bold text-white">Match Preview</h3>
-                </div>
-              </div>
-              
-              <div className="grid grid-cols-1 md:grid-cols-2 gap-6">
-                {/* Match Information */}
-                <div className="bg-[#2a2a2a] rounded-lg p-4">
-                  <h4 className="text-lg font-semibold text-white mb-4 flex items-center">
-                    <Clock className="w-5 h-5 mr-2 text-blue-400" />
-                    Match Details
-                  </h4>
-                  <div className="space-y-3 text-sm">
-                    <div className="flex justify-between">
-                      <span className="text-gray-400">Date:</span>
-                      <span className="text-white">{exactDate}</span>
-                    </div>
-                    <div className="flex justify-between">
-                      <span className="text-gray-400">Time:</span>
-                      <span className="text-white">
-                        {new Date(match.date).toLocaleTimeString('en-US', {
-                          hour: '2-digit',
-                          minute: '2-digit'
-                        })}
-                      </span>
-                    </div>
-                    <div className="flex justify-between">
-                      <span className="text-gray-400">Competition:</span>
-                      <span className="text-white">{match.competition.name}</span>
-                    </div>
-                  </div>
-                </div>
-                
-                {/* Recent Form */}
-                <div className="bg-[#2a2a2a] rounded-lg p-4">
-                  <h4 className="text-lg font-semibold text-white mb-4 flex items-center">
-                    <BarChart4 className="w-5 h-5 mr-2 text-green-400" />
-                    Recent Form
-                  </h4>
-                  <div className="space-y-3">
-                    <div>
-                      <div className="flex items-center justify-between mb-2">
-                        <span className="text-white font-medium">{match.homeTeam.name}</span>
-                        <div className="flex space-x-1">
-                          {['W', 'W', 'D', 'L', 'W'].map((result, i) => (
-                            <span key={i} className={`w-6 h-6 rounded-full text-xs font-bold flex items-center justify-center ${
-                              result === 'W' ? 'bg-green-500 text-white' :
-                              result === 'D' ? 'bg-yellow-500 text-black' :
-                              'bg-red-500 text-white'
-                            }`}>
-                              {result}
-                            </span>
-                          ))}
-                        </div>
-                      </div>
-                    </div>
-                    <div>
-                      <div className="flex items-center justify-between">
-                        <span className="text-white font-medium">{match.awayTeam.name}</span>
-                        <div className="flex space-x-1">
-                          {['L', 'W', 'W', 'D', 'W'].map((result, i) => (
-                            <span key={i} className={`w-6 h-6 rounded-full text-xs font-bold flex items-center justify-center ${
-                              result === 'W' ? 'bg-green-500 text-white' :
-                              result === 'D' ? 'bg-yellow-500 text-black' :
-                              'bg-red-500 text-white'
-                            }`}>
-                              {result}
-                            </span>
-                          ))}
-                        </div>
-                      </div>
-                    </div>
-                  </div>
-                </div>
-              </div>
-            </div>
-          </div>
-        )}
-
-        {/* Match Events Timeline section OR Predicted Lineups for upcoming matches */}
-        <section className="mb-8">
-          <div className="bg-gradient-to-br from-[#1a1a1a] to-[#111111] rounded-xl p-6 shadow-xl border border-gray-800/30">
-            <div className="flex items-center justify-center mb-8">
-              <div className="flex items-center space-x-3">
-                <div className="w-8 h-8 bg-gradient-to-r from-[#FFC30B] to-[#FFD700] rounded-full flex items-center justify-center shadow-lg">
-                  <span className="text-black text-lg font-bold">{isUpcomingMatch(match) ? '👥' : '⚡'}</span>
-                </div>
-                <h3 className="text-2xl font-bold text-white">{isUpcomingMatch(match) ? 'Expected Lineups' : 'Match Events'}</h3>
-              </div>
-            </div>
-            
-            {!isUpcomingMatch(match) && match.events && match.events.length > 0 ? (
-              <div className="relative">
-                {/* Central timeline line with gradient */}
-                <div className="absolute left-1/2 transform -translate-x-0.5 h-full w-1 bg-gradient-to-b from-[#FFC30B] via-gray-600 to-[#FFC30B] opacity-60 shadow-sm"></div>
-                
-                <div className="space-y-4">
-                  {match.events
-                    .sort((a, b) => {
-                      const getMinute = (time: string) => {
-                        const match = time.match(/(\d+)(?:\+(\d+))?/);
-                        if (match) {
-                          const base = parseInt(match[1]);
-                          const added = match[2] ? parseInt(match[2]) : 0;
-                          return base + added;
-                        }
-                        return parseInt(time) || 0;
-                      };
-                      return getMinute(a.time) - getMinute(b.time);
-                    })
-                    .map((event, index) => {
-                      const getEventStyle = (type: string) => {
-                        switch (type) {
-                          case 'Goal': 
-                            return { 
-                              icon: '⚽', 
-                              bg: 'bg-gradient-to-r from-green-500 to-green-600',
-                              glow: 'shadow-green-500/50'
-                            };
-                          case 'Penalty': 
-                            return { 
-                              icon: '🥅', 
-                              bg: 'bg-gradient-to-r from-green-600 to-green-700',
-                              glow: 'shadow-green-600/50'
-                            };
-                          case 'Own Goal': 
-                            return { 
-                              icon: '😬', 
-                              bg: 'bg-gradient-to-r from-orange-500 to-orange-600',
-                              glow: 'shadow-orange-500/50'
-                            };
-                          case 'Yellow Card': 
-                            return { 
-                              icon: '🟨', 
-                              bg: 'bg-gradient-to-r from-yellow-500 to-yellow-600',
-                              glow: 'shadow-yellow-500/50'
-                            };
-                          case 'Red Card': 
-                            return { 
-                              icon: '🟥', 
-                              bg: 'bg-gradient-to-r from-red-500 to-red-600',
-                              glow: 'shadow-red-500/50'
-                            };
-                          case 'Substitution': 
-                            return { 
-                              icon: '🔄', 
-                              bg: 'bg-gradient-to-r from-blue-500 to-blue-600',
-                              glow: 'shadow-blue-500/50'
-                            };
-                          default: 
-                            return { 
-                              icon: '📋', 
-                              bg: 'bg-gradient-to-r from-gray-500 to-gray-600',
-                              glow: 'shadow-gray-500/50'
-                            };
-                        }
-                      };
-
-                      const eventStyle = getEventStyle(event.type);
-                      const isHomeTeam = event.team.id.toString() === match.homeTeam.id.toString();
-                      
-                      return (
-                        <div key={index} className="relative flex items-center">
-                          {/* Timeline dot with animation */}
-                          <div className="absolute left-1/2 transform -translate-x-1/2 z-20">
-                            <div className={`w-8 h-8 ${eventStyle.bg} rounded-full flex items-center justify-center shadow-lg ${eventStyle.glow} border-2 border-white/20 transition-all duration-300 hover:scale-110`}>
-                              <span className="text-white text-sm">{eventStyle.icon}</span>
-                            </div>
-                            {/* Pulse animation for goals */}
-                            {(event.type === 'Goal' || event.type === 'Penalty') && (
-                              <div className="absolute inset-0 w-8 h-8 bg-green-500 rounded-full animate-ping opacity-20"></div>
-                            )}
-                          </div>
-                          
-                          {/* Team-specific sides with cards at ultra-extreme distance from center line */}
-                          <div className="w-full flex justify-center">
-                            <div className={`w-56 ${isHomeTeam ? 'mr-[20rem]' : 'ml-[20rem]'}`}>
-                              <div className={`bg-gradient-to-r ${
-                                isHomeTeam 
-                                  ? 'from-[#2a2a2a] to-[#1f1f1f] border-l-2 border-[#FFC30B]' 
-                                  : 'from-[#1f1f1f] to-[#2a2a2a] border-r-2 border-white'
-                              } rounded-lg p-3 shadow-lg hover:shadow-xl transition-all duration-300 hover:scale-105 backdrop-blur-sm`}>
-                                
-                                {/* Compact header with time and event type */}
-                                <div className="flex items-center justify-between mb-2">
-                                  <div className={`flex items-center space-x-2 ${!isHomeTeam ? 'flex-row-reverse space-x-reverse' : ''}`}>
-                                    <span className={`text-sm font-bold px-2 py-1 rounded-full ${
-                                      event.type === 'Goal' || event.type === 'Penalty' 
-                                        ? 'bg-green-500 text-white' 
-                                        : event.type === 'Red Card' 
-                                        ? 'bg-red-500 text-white'
-                                        : event.type === 'Yellow Card'
-                                        ? 'bg-yellow-500 text-black'
-                                        : 'bg-gray-600 text-white'
-                                    }`}>
-                                      {event.time}'
-                                    </span>
-                                    <span className="text-white/80 font-medium text-xs uppercase tracking-wider">{event.type}</span>
-                                  </div>
-                                </div>
-                                
-                                {/* Compact player and team info */}
-                                <div className={`flex items-center space-x-2 ${!isHomeTeam ? 'flex-row-reverse space-x-reverse' : ''}`}>
-                                  <div className="flex-shrink-0">
-                                    <img 
-                                      src={event.team.logo} 
-                                      alt={event.team.name} 
-                                      className="w-5 h-5 object-contain rounded-full bg-white/10 p-0.5" 
-                                      onError={e => {
-                                        const target = e.target as HTMLImageElement;
-                                        target.src = "https://www.sofascore.com/static/images/placeholders/team.svg";
-                                      }} 
-                                    />
-                                  </div>
-                                  <div className={`flex-1 min-w-0 ${!isHomeTeam ? 'text-right' : ''}`}>
-                                    <p className="text-white font-semibold text-sm leading-tight truncate">{event.player}</p>
-                                    {event.type === 'Goal' && event.assist && (
-                                      <p className="text-green-300 text-xs opacity-90 truncate">
-                                        <span className="font-medium">Assist:</span> {event.assist}
-                                      </p>
-                                    )}
-                                    {event.type === 'Substitution' && event.substituted && (
-                                      <p className="text-red-300 text-xs opacity-90 truncate">
-                                        <span className="font-medium">Out:</span> {event.substituted}
-                                      </p>
-                                    )}
-                                  </div>
-                                </div>
-                              </div>
-                            </div>
-                          </div>
-                        </div>
-                      );
-                    })}
-                </div>
-              </div>
-            ) : (
-              <div className="text-center py-12">
-                <div className="inline-flex items-center justify-center w-16 h-16 bg-gray-700/50 rounded-full mb-4">
-                  <span className="text-gray-400 text-2xl">📋</span>
-                </div>
-                <p className="text-gray-400 text-lg">No match events available</p>
-                <p className="text-gray-500 text-sm mt-2">Events will appear here when the match begins</p>
-              </div>
-            )}
-          </div>
-        </section>
-        
-        <section className="mb-4">
-          <div className="flex flex-wrap items-center text-sm text-gray-400 mb-4 space-x-6">
-            <div className="flex items-center">
-              <Calendar size={16} className="mr-2" />
-              <span>{exactDate}</span>
-            </div>
-            <div className="flex items-center">
-              <Clock size={16} className="mr-2" />
-              <span>{formattedDate}</span>
-            </div>
-            <div className="flex items-center">
-              <Eye size={16} className="mr-2" />
-              <span>{new Intl.NumberFormat('en-US').format(match.views)} views</span>
-=======
               {/* Reminder Toggle - Top Right */}
               <div className="absolute top-4 right-4">
                 <button
@@ -2191,7 +1805,6 @@
                   </div>
                 </div>
               )}
->>>>>>> 34c02657
             </div>
           </div>
         ) : isFullTime ? (
@@ -2220,71 +1833,6 @@
                 </div>
               </div>
 
-<<<<<<< HEAD
-        <div className="mb-8">
-          {isUpcomingMatch(match) ? (
-            // Show only lineups for upcoming matches
-            <>
-              <div className="mb-4">
-                <div className="flex justify-center items-center py-3 px-4 font-medium text-sm bg-[#FFC30B] text-black rounded-t-lg">
-                  <Shirt className="w-4 h-4 mr-2" />
-                  Expected Lineups
-                </div>
-              </div>
-              
-              <div className="bg-[#222222] rounded-b-lg p-6">
-                <div className="flex flex-col md:flex-row justify-between">
-                  {match.lineups ? (
-                    // Display real predicted lineups from API
-                    <>
-                      <div className="md:w-[48%] mb-6 md:mb-0">
-                        <h3 className="text-lg font-semibold mb-4 flex items-center text-white">
-                          <img src={match.lineups.homeTeam.logo} alt={match.lineups.homeTeam.name} className="w-6 h-6 object-contain mr-2" onError={e => {
-                            const target = e.target as HTMLImageElement;
-                            target.src = "https://www.sofascore.com/static/images/placeholders/team.svg";
-                          }} />
-                          {match.lineups.homeTeam.name}
-                          <span className="ml-2 text-sm text-gray-400">({match.lineups.homeTeam.formation})</span>
-                        </h3>
-                        <div className="space-y-2">
-                          {match.lineups.homeTeam.initialLineup.flat().map((player: Player, index: number) => (
-                            <div key={index} className="flex items-center p-2 bg-[#191919] rounded">
-                              <span className="text-white text-sm">{player.number}. {player.name}</span>
-                              <span className="ml-auto text-xs text-gray-400">{player.position}</span>
-                            </div>
-                          ))}
-                        </div>
-                      </div>
-                      
-                      <div className="md:w-[48%]">
-                        <h3 className="text-lg font-semibold mb-4 flex items-center text-white">
-                          <img src={match.lineups.awayTeam.logo} alt={match.lineups.awayTeam.name} className="w-6 h-6 object-contain mr-2" onError={e => {
-                            const target = e.target as HTMLImageElement;
-                            target.src = "https://www.sofascore.com/static/images/placeholders/team.svg";
-                          }} />
-                          {match.lineups.awayTeam.name}
-                          <span className="ml-2 text-sm text-gray-400">({match.lineups.awayTeam.formation})</span>
-                        </h3>
-                        <div className="space-y-2">
-                          {match.lineups.awayTeam.initialLineup.flat().map((player: Player, index: number) => (
-                            <div key={index} className="flex items-center p-2 bg-[#191919] rounded">
-                              <span className="text-white text-sm">{player.number}. {player.name}</span>
-                              <span className="ml-auto text-xs text-gray-400">{player.position}</span>
-                            </div>
-                          ))}
-                        </div>
-                      </div>
-                    </>
-                  ) : (
-                    // Show message that lineups will be available closer to match time
-                    <div className="w-full text-center py-12">
-                      <div className="inline-flex items-center justify-center w-16 h-16 bg-gray-700/50 rounded-full mb-4">
-                        <Shirt className="w-8 h-8 text-gray-400" />
-                      </div>
-                      <h3 className="text-lg font-semibold text-white mb-2">Lineups Not Available Yet</h3>
-                      <p className="text-gray-400 mb-2">Expected lineups will be published closer to kick-off time</p>
-                      <p className="text-gray-500 text-sm">Usually available 1-2 hours before the match starts</p>
-=======
               {/* Share Actions - Top Right */}
               <div className="absolute top-4 right-4 flex items-center gap-2">
                 <button
@@ -2342,96 +1890,10 @@
                   {awayLeaguePosition && (
                     <div className="text-gray-400 text-sm mt-1">
                       #{awayLeaguePosition.position} • {awayLeaguePosition.points} pts
->>>>>>> 34c02657
                     </div>
                   )}
                 </div>
               </div>
-<<<<<<< HEAD
-            </>
-          ) : (
-            // Show both tabs for finished matches
-            <>
-              <div className="grid grid-cols-2 gap-0 mb-4">
-                <button onClick={() => setActiveTab('stats')} className={`flex justify-center items-center py-3 px-4 font-medium text-sm ${activeTab === 'stats' ? 'bg-[#FFC30B] text-black rounded-tl-lg' : 'bg-[#222222] text-white hover:bg-[#333333] rounded-tl-lg'}`}>
-                  <BarChart4 className="w-4 h-4 mr-2" />
-                  Match Stats
-                </button>
-                <button onClick={() => setActiveTab('lineups')} className={`flex justify-center items-center py-3 px-4 font-medium text-sm ${activeTab === 'lineups' ? 'bg-[#FFC30B] text-black rounded-tr-lg' : 'bg-[#191919] text-white hover:bg-[#252525] rounded-tr-lg'}`}>
-                  <Shirt className="w-4 h-4 mr-2" />
-                  Lineups
-                </button>
-              </div>
-              
-              <div className="bg-[#222222] rounded-b-lg p-6">
-                {activeTab === 'stats' ? (
-                  <div>
-                    <h3 className="text-lg font-semibold mb-6 text-center text-white">Match Statistics</h3>
-                    
-                    {match.statistics && match.statistics.length >= 2 ? (
-                      // Display real statistics from API
-                      <div className="space-y-6">
-                        {match.statistics[0].statistics.map((stat, index) => {
-                          const homeValue = stat.value;
-                          const awayValue = match.statistics![1]?.statistics[index]?.value || 0;
-                          
-                          // Calculate percentages for visual bars
-                          let homePercent = 50;
-                          let awayPercent = 50;
-                          
-                          if (typeof homeValue === 'number' && typeof awayValue === 'number') {
-                            const total = homeValue + awayValue;
-                            if (total > 0) {
-                              homePercent = (homeValue / total) * 100;
-                              awayPercent = (awayValue / total) * 100;
-                            }
-                          }
-                          
-                          return (
-                            <div key={index} className="mb-6">
-                              <div className="flex justify-between mb-1">
-                                <span className="text-sm text-white">{homeValue}</span>
-                                <span className="text-sm font-medium text-center text-white">{stat.displayName}</span>
-                                <span className="text-sm text-white">{awayValue}</span>
-                              </div>
-                              <div className="w-full h-2 bg-[#191919] rounded-full overflow-hidden">
-                                <div className="flex h-full">
-                                  <div className="bg-[#FFC30B] h-full" style={{ width: `${homePercent}%` }}></div>
-                                  <div className="bg-white h-full" style={{ width: `${awayPercent}%` }}></div>
-                                </div>
-                              </div>
-                            </div>
-                          );
-                        })}
-                      </div>
-                    ) : (
-                      // Fallback to mock statistics
-                      <div>
-                        <div className="mb-6">
-                          <div className="flex justify-between mb-1">
-                            <span className="text-sm text-white">55%</span>
-                            <span className="text-sm font-medium text-center text-white">Possession</span>
-                            <span className="text-sm text-white">45%</span>
-                          </div>
-                          <div className="w-full h-2 bg-[#191919] rounded-full overflow-hidden">
-                            <div className="flex h-full">
-                              <div className="bg-[#FFC30B] h-full" style={{ width: '55%' }}></div>
-                              <div className="bg-white h-full" style={{ width: '45%' }}></div>
-                            </div>
-                          </div>
-                        </div>
-
-                        <div className="mb-6">
-                          <div className="flex justify-between mb-1">
-                            <span className="text-sm text-white">15</span>
-                            <span className="text-sm font-medium text-center text-white">Shots</span>
-                            <span className="text-sm text-white">12</span>
-                          </div>
-                          <div className="w-full h-2 bg-[#191919] rounded-full overflow-hidden">
-                            <div className="flex h-full">
-                              <div className="bg-[#FFC30B] h-full" style={{ width: '56%' }}></div>
-                              <div className="bg-white h-full" style={{ width: '44%' }}></div>
-=======
 
               {/* Match Events Timeline - Inside Score Container */}
               <div className="mt-8 mb-6">
@@ -2476,23 +1938,12 @@
                               <div className="text-white font-medium">Goal</div>
                               <div className="text-gray-400 text-sm">Player Name</div>
                               <div className="text-gray-300 text-sm font-bold mt-1">67'</div>
->>>>>>> 34c02657
                             </div>
                           </div>
                         </div>
-
-<<<<<<< HEAD
-                        <div className="mb-6">
-                          <div className="flex justify-between mb-1">
-                            <span className="text-sm text-white">6</span>
-                            <span className="text-sm font-medium text-center text-white">Shots on Target</span>
-                            <span className="text-sm text-white">4</span>
-                          </div>
-                          <div className="w-full h-2 bg-[#191919] rounded-full overflow-hidden">
-                            <div className="flex h-full">
-                              <div className="bg-[#FFC30B] h-full" style={{ width: '60%' }}></div>
-                              <div className="bg-white h-full" style={{ width: '40%' }}></div>
-=======
+                      </div>
+                    </div>
+
                     {/* 45' - Yellow Card (Away team - right side) */}
                     <div className="flex items-center">
                       <div className="w-1/2 pr-8">
@@ -2507,63 +1958,12 @@
                               <div className="text-white font-medium">Yellow Card</div>
                               <div className="text-gray-400 text-sm">Player Name</div>
                               <div className="text-gray-300 text-sm font-bold mt-1">45'</div>
->>>>>>> 34c02657
                             </div>
                           </div>
                         </div>
-
-<<<<<<< HEAD
-                        <div className="mb-6">
-                          <div className="flex justify-between mb-1">
-                            <span className="text-sm text-white">8</span>
-                            <span className="text-sm font-medium text-center text-white">Corners</span>
-                            <span className="text-sm text-white">5</span>
-                          </div>
-                          <div className="w-full h-2 bg-[#191919] rounded-full overflow-hidden">
-                            <div className="flex h-full">
-                              <div className="bg-[#FFC30B] h-full" style={{ width: '62%' }}></div>
-                              <div className="bg-white h-full" style={{ width: '38%' }}></div>
-                            </div>
-                          </div>
-                        </div>
-
-                        <div className="mb-0">
-                          <div className="flex justify-between mb-1">
-                            <span className="text-sm text-white">10</span>
-                            <span className="text-sm font-medium text-center text-white">Fouls</span>
-                            <span className="text-sm text-white">12</span>
-                          </div>
-                          <div className="w-full h-2 bg-[#191919] rounded-full overflow-hidden">
-                            <div className="flex h-full">
-                              <div className="bg-[#FFC30B] h-full" style={{ width: '45%' }}></div>
-                              <div className="bg-white h-full" style={{ width: '55%' }}></div>
-                            </div>
-                          </div>
-                        </div>
-                      </div>
-                    )}
-                  </div>
-                ) : (
-                  // Lineups tab content for finished matches
-                  <div className="flex flex-col md:flex-row justify-between">
-                    {match.lineups ? (
-                      // Display real lineups from API
-                      <>
-                        <div className="md:w-[48%] mb-6 md:mb-0">
-                          <h3 className="text-lg font-semibold mb-4 flex items-center text-white">
-                            <img src={match.lineups.homeTeam.logo} alt={match.lineups.homeTeam.name} className="w-6 h-6 object-contain mr-2" onError={e => {
-                              const target = e.target as HTMLImageElement;
-                              target.src = "https://www.sofascore.com/static/images/placeholders/team.svg";
-                            }} />
-                            {match.lineups.homeTeam.name}
-                            <span className="ml-2 text-sm text-gray-400">({match.lineups.homeTeam.formation})</span>
-                          </h3>
-                          <div className="space-y-2">
-                            {match.lineups.homeTeam.initialLineup.flat().map((player: Player, index: number) => (
-                              <div key={index} className="flex items-center p-2 bg-[#191919] rounded">
-                                <span className="text-white text-sm">{player.number}. {player.name}</span>
-                                <span className="ml-auto text-xs text-gray-400">{player.position}</span>
-=======
+                      </div>
+                    </div>
+
                     {/* 23' - Goal (Home team - left side) */}
                     <div className="flex items-center">
                       <div className="w-1/2 pr-8 text-right">
@@ -2883,44 +2283,9 @@
                               <div className="flex h-full">
                                 <div className="bg-[#FFC30B] h-full" style={{ width: `${homePercent}%` }}></div>
                                 <div className="bg-white h-full" style={{ width: `${awayPercent}%` }}></div>
->>>>>>> 34c02657
                               </div>
                             </div>
                           </div>
-<<<<<<< HEAD
-                          
-                          {match.lineups.homeTeam.substitutes.length > 0 && (
-                            <div className="mt-4">
-                              <h4 className="text-md font-medium mb-2 text-gray-300">Substitutes</h4>
-                              <div className="space-y-1">
-                                {match.lineups.homeTeam.substitutes.map((player: Player, index: number) => (
-                                  <div key={index} className="flex items-center p-1 bg-[#191919] rounded text-sm">
-                                    <span className="text-gray-300">{player.number}. {player.name}</span>
-                                    <span className="ml-auto text-xs text-gray-500">{player.position}</span>
-                                  </div>
-                                ))}
-                              </div>
-                            </div>
-                          )}
-                        </div>
-                        
-                        <div className="md:w-[48%]">
-                          <h3 className="text-lg font-semibold mb-4 flex items-center text-white">
-                            <img src={match.lineups.awayTeam.logo} alt={match.lineups.awayTeam.name} className="w-6 h-6 object-contain mr-2" onError={e => {
-                              const target = e.target as HTMLImageElement;
-                              target.src = "https://www.sofascore.com/static/images/placeholders/team.svg";
-                            }} />
-                            {match.lineups.awayTeam.name}
-                            <span className="ml-2 text-sm text-gray-400">({match.lineups.awayTeam.formation})</span>
-                          </h3>
-                          <div className="space-y-2">
-                            {match.lineups.awayTeam.initialLineup.flat().map((player: Player, index: number) => (
-                              <div key={index} className="flex items-center p-2 bg-[#191919] rounded">
-                                <span className="text-white text-sm">{player.number}. {player.name}</span>
-                                <span className="ml-auto text-xs text-gray-400">{player.position}</span>
-                              </div>
-                            ))}
-=======
                         );
                       })}
                     </div>
@@ -2993,70 +2358,8 @@
                           <div className="flex h-full">
                             <div className="bg-[#FFC30B] h-full" style={{ width: '45%' }}></div>
                             <div className="bg-white h-full" style={{ width: '55%' }}></div>
->>>>>>> 34c02657
-                          </div>
-                          
-                          {match.lineups.awayTeam.substitutes.length > 0 && (
-                            <div className="mt-4">
-                              <h4 className="text-md font-medium mb-2 text-gray-300">Substitutes</h4>
-                              <div className="space-y-1">
-                                {match.lineups.awayTeam.substitutes.map((player: Player, index: number) => (
-                                  <div key={index} className="flex items-center p-1 bg-[#191919] rounded text-sm">
-                                    <span className="text-gray-300">{player.number}. {player.name}</span>
-                                    <span className="ml-auto text-xs text-gray-500">{player.position}</span>
-                                  </div>
-                                ))}
-                              </div>
-                            </div>
-                          )}
-                        </div>
-<<<<<<< HEAD
-                      </>
-                    ) : (
-                      // Fallback to mock lineups for finished matches
-                      <>
-                        <div className="md:w-[48%] mb-6 md:mb-0">
-                          <h3 className="text-lg font-semibold mb-4 flex items-center text-white">
-                            <img src={match.homeTeam.logo} alt={match.homeTeam.name} className="w-6 h-6 object-contain mr-2" onError={e => {
-                              const target = e.target as HTMLImageElement;
-                              target.src = "https://www.sofascore.com/static/images/placeholders/team.svg";
-                            }} />
-                            {match.homeTeam.name}
-                          </h3>
-                          <div className="space-y-2">
-                            {["1. Alisson", "66. Alexander-Arnold", "4. Van Dijk (C)", "32. Matip", "26. Robertson", "3. Fabinho", "6. Thiago", "14. Henderson", "11. Salah", "20. Jota", "10. Mané"].map((player, index) => (
-                              <div key={index} className="flex items-center p-2 bg-[#191919] rounded">
-                                <span className="text-white text-sm">{player}</span>
-                              </div>
-                            ))}
-                          </div>
-                        </div>
-                        
-                        <div className="md:w-[48%]">
-                          <h3 className="text-lg font-semibold mb-4 flex items-center text-white">
-                            <img src={match.awayTeam.logo} alt={match.awayTeam.name} className="w-6 h-6 object-contain mr-2" onError={e => {
-                              const target = e.target as HTMLImageElement;
-                              target.src = "https://www.sofascore.com/static/images/placeholders/team.svg";
-                            }} />
-                            {match.awayTeam.name}
-                          </h3>
-                          <div className="space-y-2">
-                            {["32. Ramsdale", "18. Tomiyasu", "4. White", "6. Gabriel", "3. Tierney", "5. Partey", "34. Xhaka", "7. Saka", "8. Ødegaard (C)", "35. Martinelli", "9. Lacazette"].map((player, index) => (
-                              <div key={index} className="flex items-center p-2 bg-[#191919] rounded">
-                                <span className="text-white text-sm">{player}</span>
-                              </div>
-                            ))}
-                          </div>
-                        </div>
-                      </>
-                    )}
-                  </div>
-                )}
-              </div>
-            </>
-          )}
-        </div>
-=======
+                          </div>
+                        </div>
                       </div>
                     </div>
                   )}
@@ -3194,7 +2497,6 @@
             </div>
           </div>
         )}
->>>>>>> 34c02657
 
         <div className="flex justify-center">
           <button onClick={handleShare} className="flex items-center px-4 py-2 rounded-md border border-gray-700 hover:bg-[#222222] transition-colors text-white">
